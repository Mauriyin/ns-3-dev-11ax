/* -*-  Mode: C++; c-file-style: "gnu"; indent-tabs-mode:nil; -*- */
/*
 * Copyright (c) 2018 University of Washington
 *
 * This program is free software; you can redistribute it and/or modify
 * it under the terms of the GNU General Public License version 2 as
 * published by the Free Software Foundation;
 *
 * This program is distributed in the hope that it will be useful,
 * but WITHOUT ANY WARRANTY; without even the implied warranty of
 * MERCHANTABILITY or FITNESS FOR A PARTICULAR PURPOSE.  See the
 * GNU General Public License for more details.
 *
 * You should have received a copy of the GNU General Public License
 * along with this program; if not, write to the Free Software
 * Foundation, Inc., 59 Temple Place, Suite 330, Boston, MA  02111-1307  USA
 *
 */

//
//  This example program can be used to experiment with spatial
//  reuse mechanisms of 802.11ax.
//
//  The geometry is as follows:
//
//  There are two APs (AP1 and AP2) separated by distance d.
//  Around each AP, there are n STAs dropped uniformly in a circle of
//  radious r (i.e., using hte UnitDiscPositionAllocator)..
//  Parameters d, n, and r are configurable command line arguments
//
//  Each AP and STA have configurable traffic loads (traffic generators).
//  A simple Friis path loss model is used.
//
//  Key confirmation parameters available through command line options, include:
//  --duration             Duration of simulation, in seconds
//  --powSta               Power of STA (dBm)
//  --powAp                Power of AP (dBm)
//  --ccaTrSta             CCA threshold of STA (dBm)
//  --ccaTrAp              CCA threshold of AP (dBm)
//  --d                    Distance between AP1 and AP2, in meters
//  --n                    Number of STAs to scatter around each AP
//  --r                    Radius of circle around each AP in which to scatter STAS, in meters
//  --uplink               Total aggregate uplink load, STAs->AP (Mbps).  Allocated pro rata to each link.
//  --downlink             Total aggregate downlink load,  AP->STAs (Mbps).  Allocated pro rata to each link.
//  --standard             802.11 standard.  E.g., "11ax_5GHZ"
//  --bw                   Bandwidth (consistent with standard), in MHz
//  --enableObssPd         Enable OBSS_PD.  Default is True for 11ax only, false for others
//
//  The basic data to be collected is:
//
//    - Average RSSI (signal strength of beacons)
//    - CCAT (CS/CCA threshold) in dBm
//    - raw signal strength data on all STAs/APs
//    - throughput and fairness
//    - NAV timer traces (and in general, the carrier sense state machine)
//
//  The attributes to be controlled are
//    - OBSS_PD threshold (dB)
//    - Tx power (W or dBm)
//    - DSC Margin (dBs)
//    - DSC Upper Limit (dBs)
//    - DSC Implemented (boolean true or false)
//    - Beacon Count Limit (limit of consecutive missed beacons)
//    - RSSI Decrement (dB) (if Beacon Count Limit exceeded)
//    - use of RTS/CTS
//
//  Some key findings to investigate:
//    - Tanguy Ropitault reports that margin highly affects performance,
//      that DSC margin of 25 dB gives best results, and DSC can increase
//      aggregate throughput compared to Legacy by 80%
//      Ref:  11-16-0604-02-00ax (0604r1), May 2016
//
//  In general, the program can be configured at run-time by passing
//  command-line arguments.  The command
//  ./waf --run "spatial-reuse --help"
//  will display all of the available run-time help options.

#include <iostream>
#include <iomanip>
#include <ns3/core-module.h>
#include <ns3/config-store-module.h>
#include <ns3/network-module.h>
#include <ns3/mobility-module.h>
#include <ns3/internet-module.h>
#include <ns3/wifi-module.h>
#include <ns3/spectrum-module.h>
#include <ns3/applications-module.h>
#include <ns3/propagation-module.h>

using namespace ns3;

NS_LOG_COMPONENT_DEFINE ("SpatialReuse");

struct SignalArrival
{
  Time m_time;
  Time m_duration;
  bool m_wifi;
  uint32_t m_nodeId;
  uint32_t m_senderNodeId;
  double m_power;
};

// for tracking packets and bytes received. will be reallocated once we finalize number of nodes
std::vector<uint32_t> packetsReceived (0);
std::vector<uint32_t> bytesReceived (0);

std::vector<std::vector<uint32_t>> packetsReceivedPerNode;
std::vector<std::vector<double>> rssiPerNode;

// Parse context strings of the form "/NodeList/3/DeviceList/1/Mac/Assoc"
// to extract the NodeId
uint32_t
ContextToNodeId (std::string context)
{
  //std::cout << "Context=" << context << std::endl;
  std::string sub = context.substr (10);  // skip "/NodeList/"
  uint32_t pos = sub.find ("/Device");
  uint32_t nodeId = atoi (sub.substr (0, pos).c_str ());
  NS_LOG_DEBUG ("Found NodeId " << nodeId);
  //std::cout << "and nodeId=" << nodeId << std::endl;
  return nodeId;
}

void
SocketRecvStats (std::string context, Ptr<const Packet> p, const Address &addr)
{
  uint32_t nodeId = ContextToNodeId (context);
  uint32_t pktSize = p->GetSize ();
  //  std::cout << "Node ID: " << nodeId << " RX addr=" << addr << " size=" << pktSize << std::endl;
  bytesReceived[nodeId] += pktSize;
  packetsReceived[nodeId]++;
}

std::vector<SignalArrival> g_arrivals;
double g_arrivalsDurationCounter = 0;
std::ofstream g_stateFile;

std::string
StateToString (WifiPhyState state)
{
  std::string stateString;
  switch (state)
    {
    case WifiPhyState::IDLE:
      stateString = "IDLE";
      break;
    case WifiPhyState::CCA_BUSY:
      stateString = "CCA_BUSY";
      break;
    case WifiPhyState::TX:
      stateString = "TX";
      break;
    case WifiPhyState::RX:
      stateString = "RX";
      break;
    case WifiPhyState::SWITCHING:
      stateString = "SWITCHING";
      break;
    case WifiPhyState::SLEEP:
      stateString = "SLEEP";
      break;
    default:
      NS_FATAL_ERROR ("Unknown state");
    }
  return stateString;
}

void
StateCb (std::string context, Time start, Time duration, WifiPhyState state)
{
  g_stateFile << ContextToNodeId (context) << " " << start.GetSeconds () << " " << duration.GetSeconds () << " " << StateToString (state) << std::endl;

  //uint32_t nodeId = ContextToNodeId (context);
  //std::string stateStr = StateToString (state);
}

void
SignalCb (std::string context, bool wifi, uint32_t senderNodeId, double rxPowerDbm, Time rxDuration)
{
  SignalArrival arr;
  arr.m_time = Simulator::Now ();
  arr.m_duration = rxDuration;
  arr.m_nodeId = ContextToNodeId (context);
  arr.m_senderNodeId = senderNodeId;
  arr.m_wifi = wifi;
  arr.m_power = rxPowerDbm;
  g_arrivals.push_back (arr);
  g_arrivalsDurationCounter += rxDuration.GetSeconds ();

  NS_LOG_DEBUG (context << " " << wifi << " " << senderNodeId << " " << rxPowerDbm << " " << rxDuration.GetSeconds () / 1000.0);
  uint32_t nodeId = ContextToNodeId (context);
  packetsReceivedPerNode[nodeId][senderNodeId] += 1;
  rssiPerNode[nodeId][senderNodeId] += rxPowerDbm;
}

void
SaveSpectrumPhyStats (std::string filename, const std::vector<SignalArrival> &arrivals)
{
  std::ofstream outFile;
  outFile.open (filename.c_str (), std::ofstream::out | std::ofstream::trunc);
  outFile.setf (std::ios_base::fixed);
  outFile.flush ();

  if (!outFile.is_open ())
    {
      NS_LOG_ERROR ("Can't open file " << filename);
      return;
    }
  outFile << "#time(s) nodeId type sender endTime(s) duration(ms)     powerDbm" << std::endl;
  for (std::vector<SignalArrival>::size_type i = 0; i != arrivals.size (); i++)
    {
      outFile << std::setprecision (9) << std::fixed << arrivals[i].m_time.GetSeconds () <<  " ";
      outFile << arrivals[i].m_nodeId << " ";
      outFile << ((arrivals[i].m_wifi == true) ? "wifi " : " lte ");
      outFile << arrivals[i].m_senderNodeId << " ";
      outFile <<  arrivals[i].m_time.GetSeconds () + arrivals[i].m_duration.GetSeconds () << " ";
      outFile << arrivals[i].m_duration.GetSeconds () * 1000.0 << " " << arrivals[i].m_power << std::endl;
    }
  outFile.close ();
}

void
SchedulePhyLogConnect (void)
{
  Config::Connect ("/NodeList/*/DeviceList/*/$ns3::WifiNetDevice/Phy/$ns3::SpectrumWifiPhy/SignalArrival", MakeCallback (&SignalCb));
}

void
SchedulePhyLogDisconnect (void)
{
  Config::Disconnect ("/NodeList/*/DeviceList/*/$ns3::WifiNetDevice/Phy/$ns3::SpectrumWifiPhy/SignalArrival", MakeCallback (&SignalCb));
}

void
ScheduleStateLogConnect (void)
{
  Config::Connect ("/NodeList/*/DeviceList/*/$ns3::WifiNetDevice/Phy/State/State", MakeCallback (&StateCb));
}

void
ScheduleStateLogDisconnect (void)
{
  Config::Disconnect ("/NodeList/*/DeviceList/*/$ns3::WifiNetDevice/Phy/State/State", MakeCallback (&StateCb));
}

void
<<<<<<< HEAD
AddTraffic (Ptr<NetDevice> apDevice, Ptr<NetDevice> staDevice, Ptr<Node> apNode, Ptr<Node> staNode, uint32_t payloadSize, uint32_t maxPackets, Time interval)
{
  PacketSocketAddress socketAddr;
  socketAddr.SetSingleDevice (staDevice->GetIfIndex ());
  socketAddr.SetPhysicalAddress (apDevice->GetAddress ());
  //socketAddr.SetPhysicalAddress (staDevicesA.Get (i)->GetAddress ());
  std::cout<<"Address1: "<<apDevice->GetAddress ()<<"\n";
  socketAddr.SetProtocol (1);
  Ptr<PacketSocketClient> client = CreateObject<PacketSocketClient> ();
  client->SetRemote (socketAddr);
  staNode->AddApplication (client);
  client->SetAttribute ("PacketSize", UintegerValue (payloadSize));
  client->SetAttribute ("MaxPackets", UintegerValue (maxPackets));
  client->SetAttribute ("Interval", TimeValue (interval));
  Ptr<PacketSocketServer> server = CreateObject<PacketSocketServer> ();
  server->SetLocal (socketAddr);
  apNode->AddApplication (server);
=======
AddClient (Ptr<NetDevice> rxDevice, Ptr<NetDevice> txDevice, Ptr<Node> txNode, uint32_t payloadSize, uint32_t maxPackets, Time interval)
{
  PacketSocketAddress socketAddr;
  socketAddr.SetSingleDevice (txDevice->GetIfIndex ());
  socketAddr.SetPhysicalAddress (rxDevice->GetAddress ());
  socketAddr.SetProtocol (1);
  Ptr<PacketSocketClient> client = CreateObject<PacketSocketClient> ();
  client->SetRemote (socketAddr);
  txNode->AddApplication (client);
  client->SetAttribute ("PacketSize", UintegerValue (payloadSize));
  client->SetAttribute ("MaxPackets", UintegerValue (maxPackets));
  client->SetAttribute ("Interval", TimeValue (interval));
}

void
AddServer (Ptr<NetDevice> rxDevice, Ptr<NetDevice> txDevice, Ptr<Node> rxNode)
{
  PacketSocketAddress socketAddr;
  socketAddr.SetSingleDevice (txDevice->GetIfIndex ());
  socketAddr.SetPhysicalAddress (rxDevice->GetAddress ());
  socketAddr.SetProtocol (1);
  Ptr<PacketSocketClient> client = CreateObject<PacketSocketClient> ();
  Ptr<PacketSocketServer> server = CreateObject<PacketSocketServer> ();
  server->SetLocal (socketAddr);
  rxNode->AddApplication (server);
}

void
SaveSpatialReuseStats (std::string filename, 
  const std::vector<uint32_t> &packetsReceived, 
  const std::vector<uint32_t> &bytesReceived, 
  const double duration,
  const double d,
  const double r,
  int freqHz)
{
  std::ofstream outFile;
  outFile.open (filename.c_str (), std::ofstream::out | std::ofstream::trunc);
  outFile.setf (std::ios_base::fixed);
  outFile.flush ();

  if (!outFile.is_open ())
    {
      NS_LOG_ERROR ("Can't open file " << filename);
      return;
    }

  uint32_t numNodes = packetsReceived.size();
  uint32_t n = (numNodes / 2) - 1;

  outFile << "Spatial Reuse Statistics" << std::endl;
  outFile << "APs: " << "2" << std::endl;
  outFile << "Nodes per AP: " << n << std::endl;
  outFile << "Distance between APs [m]: " << d << std::endl;
  outFile << "Radius [m]: " << r << std::endl;

  uint32_t bytesReceivedAp1Uplink = 0.0;
  uint32_t bytesReceivedAp1Downlink = 0.0;
  uint32_t bytesReceivedAp2Uplink = 0.0;
  uint32_t bytesReceivedAp2Downlink = 0.0;

  double rxThroughputPerNode[numNodes];
  for (uint32_t k = 0; k < numNodes; k++)
    {
      if (k == 0)
        {
          bytesReceivedAp1Uplink += bytesReceived[k];
        }
      else if (k == 1)
        {
          bytesReceivedAp2Uplink += bytesReceived[k];
        }
      else if (k < n)
        {
          bytesReceivedAp1Downlink += bytesReceived[k];
        }
      else
        {
          bytesReceivedAp2Downlink += bytesReceived[k];
        }
      double bitsReceived = bytesReceived[k] * 8;
      // rxThroughputPerNode[k] = static_cast<double> (packetsReceived[k] * payloadSize * 8) / 1e6 / duration; 
      rxThroughputPerNode[k] = static_cast<double> (bitsReceived) / 1e6 / duration; 
      outFile << "Node " << k << ", pkts " << packetsReceived[k] << ", bytes " << bytesReceived[k] << ", throughput [MMb/s] " << rxThroughputPerNode[k] << std::endl;
    }

  double tputAp1Uplink = bytesReceivedAp1Uplink * 8 / 1e6 / duration;
  double tputAp1Downlink = bytesReceivedAp1Downlink * 8 / 1e6 / duration;
  double tputAp2Uplink = bytesReceivedAp2Uplink * 8 / 1e6 / duration;
  double tputAp2Downlink = bytesReceivedAp2Downlink * 8 /1e6 / duration;

  // TODO: debug to print out t-put, can remove
  std::cout << "Throughput,  AP1 Uplink   [Mbps] : " << tputAp1Uplink << std::endl;
  std::cout << "Throughput,  AP1 Downlink [Mbps] : " << tputAp1Downlink << std::endl;
  std::cout << "Throughput,  AP2 Uplink   [Mbps] : " << tputAp2Uplink << std::endl;
  std::cout << "Throughput,  AP1 Downlink [Mbps] : " << tputAp2Downlink << std::endl;

  outFile << "Throughput,  AP1 Uplink   [Mbps] : " << tputAp1Uplink << std::endl;
  outFile << "Throughput,  AP1 Downlink [Mbps] : " << tputAp1Downlink << std::endl;
  outFile << "Throughput,  AP2 Uplink   [Mbps] : " << tputAp2Uplink << std::endl;
  outFile << "Throughput,  AP1 Downlink [Mbps] : " << tputAp2Downlink << std::endl;

  double area = M_PI * r * r;
  outFile << "Area Capacity, AP1 Uplink   [Mbps/m^2] : " << tputAp1Uplink / area << std::endl;
  outFile << "Area Capacity, AP1 Downlink [Mbps/m^2] : " << tputAp1Downlink / area << std::endl;
  outFile << "Area Capacity, AP2 Uplink   [Mbps/m^2] : " << tputAp2Uplink / area << std::endl;
  outFile << "Area Capacity, AP2 Downlink [Mbps/m^2] : " << tputAp2Downlink / area << std::endl;

  outFile << "Spectrum Efficiency, AP1 Uplink   [Mbps/Hz] : " << tputAp1Uplink / freqHz << std::endl;
  outFile << "Spectrum Efficiency, AP1 Downlink [Mbps/Hz] : " << tputAp1Downlink / freqHz << std::endl;
  outFile << "Spectrum Efficiency, AP2 Uplink   [Mbps/Hz] : " << tputAp2Uplink / freqHz << std::endl;
  outFile << "Spectrum Efficiency, AP2 Downlink [Mbps/Hz] : " << tputAp2Downlink / freqHz << std::endl;

  outFile << "Avg. RSSI:" << std::endl;
  for (uint32_t rxNodeId = 0; rxNodeId < numNodes; rxNodeId++)
    {
      for (uint32_t txNodeId = 0; txNodeId < numNodes; txNodeId++)
        {
          uint32_t pkts = packetsReceivedPerNode[rxNodeId][txNodeId];
          double rssi = rssiPerNode[rxNodeId][txNodeId];
          double avgRssi = 0.0;
          if (pkts > 0)
            {
              avgRssi = rssi / pkts;
            }
          outFile << avgRssi << "  ";
        }
      outFile << std::endl;
    }

  outFile.close ();

  std::cout << "Spatial Reuse Stats written to: " << filename << std::endl;
>>>>>>> ca3cf4bc
}

// main script
int
main (int argc, char *argv[])
{
  Config::SetDefault ("ns3::HeConfiguration::ObssPdThreshold", DoubleValue (-82.0));
  Config::SetDefault ("ns3::RegularWifiMac::VO_BlockAckThreshold", UintegerValue (0));
  Config::SetDefault ("ns3::RegularWifiMac::VI_BlockAckThreshold", UintegerValue (0));
  Config::SetDefault ("ns3::RegularWifiMac::BE_BlockAckThreshold", UintegerValue (0));
  Config::SetDefault ("ns3::RegularWifiMac::BK_BlockAckThreshold", UintegerValue (0));
  // command line configurable parameters
  bool tracing = true;
  bool enableTracing = true;
  double duration = 20.0; // seconds
  double powSta = 10.0; // dBm
  double powAp = 21.0; // dBm
  double ccaTrSta = -102; // dBm
  double ccaTrAp = -82; // dBm
  double d = 100.0; // distance between AP1 and AP2, m
  uint32_t n = 1; // number of STAs to scatter around each AP;
  double r = 50.0; // radius of circle around each AP in which to scatter the STAs
  double aggregateUplinkMbps = 1.0;
  double aggregateDownlinkMbps = 1.0;
<<<<<<< HEAD
=======
  int bw = 20;
  std::string standard ("11ax_5GHZ");
>>>>>>> ca3cf4bc

  // local variables
  std::string outputFilePrefix = "spatial-reuse";
  uint32_t payloadSize = 1500; // bytes
  uint32_t mcs = 7; // MCS value
  Time interval = MicroSeconds (1000);
  bool enableObssPd = false;

  CommandLine cmd;
  cmd.AddValue ("duration", "Duration of simulation (s)", duration);
  cmd.AddValue ("powSta", "Power of STA (dBm)", powSta);
  cmd.AddValue ("powAp", "Power of AP (dBm)", powAp);
  cmd.AddValue ("ccaTrSta", "CCA Threshold of STA (dBm)", ccaTrSta);
  cmd.AddValue ("ccaTrAp", "CCA Threshold of AP (dBm)", ccaTrAp);
  cmd.AddValue ("d", "Distance between AP1 and AP2 (m)", d);
  cmd.AddValue ("n", "Number of STAs to scatter around each AP", n);
  cmd.AddValue ("r", "Radius of circle around each AP in which to scatter STAs (m)", r);
  cmd.AddValue ("uplink", "Aggregate uplink load, STAs-AP (Mbps)", aggregateUplinkMbps);
  cmd.AddValue ("downlink", "Aggregate downlink load, AP-STAs (Mbps)", aggregateDownlinkMbps);
<<<<<<< HEAD
=======
  cmd.AddValue ("standard", "Set standard (802.11a, 802.11b, 802.11g, 802.11n-5GHz, 802.11n-2.4GHz, 802.11ac, 802.11-holland, 802.11-10MHz, 802.11-5MHz, 802.11ax-5GHz, 802.11ax-2.4GHz)", standard);
  cmd.AddValue ("bw", "Bandwidth (consistent with standard, in MHz)", bw);
  cmd.AddValue ("enableObssPd", "Enable OBSS_PD", enableObssPd);
>>>>>>> ca3cf4bc
  cmd.Parse (argc, argv);

  WifiHelper wifi;
  std::string dataRate;
  int freq;
  Time dataStartTime = MicroSeconds (800); // leaving enough time for beacon and association procedure
  Time dataDuration = MicroSeconds (300); // leaving enough time for data transfer (+ acknowledgment)
  if (standard == "11a")
    {
      wifi.SetStandard (WIFI_PHY_STANDARD_80211a);
      // ssid = Ssid ("ns380211a");
      dataRate = "OfdmRate6Mbps";
      freq = 5180;
      if (bw != 20)
        {
          std::cout << "Bandwidth is not compatible with standard" << std::endl;
          return 1;
        }
    }
  else if (standard == "11_10MHZ")
    {
      wifi.SetStandard (WIFI_PHY_STANDARD_80211_10MHZ);
      // ssid = Ssid ("ns380211_10MHZ");
      dataRate = "OfdmRate3MbpsBW10MHz";
      freq = 5860;
      dataStartTime = MicroSeconds (1400);
      dataDuration = MicroSeconds (600);
      if (bw != 10)
        {
          std::cout << "Bandwidth is not compatible with standard" << std::endl;
          return 1;
        }
    }
  else if (standard == "11_5MHZ")
    {
      wifi.SetStandard (WIFI_PHY_STANDARD_80211_5MHZ);
      // ssid = Ssid ("ns380211_5MHZ");
      dataRate = "OfdmRate1_5MbpsBW5MHz";
      freq = 5860;
      dataStartTime = MicroSeconds (2500);
      dataDuration = MicroSeconds (1200);
      if (bw != 5)
        {
          std::cout << "Bandwidth is not compatible with standard" << std::endl;
          return 1;
        }
    }
  else if (standard == "11n_2_4GHZ")
    {
      wifi.SetStandard (WIFI_PHY_STANDARD_80211n_2_4GHZ);
      // ssid = Ssid ("ns380211n_2_4GHZ");
      dataRate = "HtMcs0";
      freq = 2402 + (bw / 2); //so as to have 2412/2422 for 20/40
      dataStartTime = MicroSeconds (4700);
      dataDuration = MicroSeconds (400);
      if (bw != 20 && bw != 40)
        {
          std::cout << "Bandwidth is not compatible with standard" << std::endl;
          return 1;
        }
    }
  else if (standard == "11n_5GHZ")
    {
      wifi.SetStandard (WIFI_PHY_STANDARD_80211n_5GHZ);
      // ssid = Ssid ("ns380211n_5GHZ");
      dataRate = "HtMcs0";
      freq = 5170 + (bw / 2); //so as to have 5180/5190 for 20/40
      dataStartTime = MicroSeconds (1000);
      if (bw != 20 && bw != 40)
        {
          std::cout << "Bandwidth is not compatible with standard" << std::endl;
          return 1;
        }
    }
  else if (standard == "11ac")
    {
      wifi.SetStandard (WIFI_PHY_STANDARD_80211ac);
      // ssid = Ssid ("ns380211ac");
      dataRate = "VhtMcs0";
      freq = 5170 + (bw / 2); //so as to have 5180/5190/5210/5250 for 20/40/80/160
      dataStartTime = MicroSeconds (1100);
      dataDuration += MicroSeconds (400); //account for ADDBA procedure
      if (bw != 20 && bw != 40 && bw != 80 && bw != 160)
        {
          std::cout << "Bandwidth is not compatible with standard" << std::endl;
          return 1;
        }
    }
  else if (standard == "11ax_2_4GHZ")
    {
      wifi.SetStandard (WIFI_PHY_STANDARD_80211ax_2_4GHZ);
      // ssid = Ssid ("ns380211ax_2_4GHZ");
      dataRate = "HeMcs0";
      freq = 2402 + (bw / 2); //so as to have 2412/2422/2442 for 20/40/80
      dataStartTime = MicroSeconds (5500);
      dataDuration += MicroSeconds (2000); //account for ADDBA procedure
      if (bw != 20 && bw != 40 && bw != 80)
        {
          std::cout << "Bandwidth is not compatible with standard" << std::endl;
          return 1;
        }
    }
  else if (standard == "11ax_5GHZ")
    {
      wifi.SetStandard (WIFI_PHY_STANDARD_80211ax_5GHZ);
      // ssid = Ssid ("ns380211ax_5GHZ");
      dataRate = "HeMcs0";  // TODO MCS 0 or 7 ???
      freq = 5170 + (bw / 2); //so as to have 5180/5190/5210/5250 for 20/40/80/160
      dataStartTime = MicroSeconds (1200);
      dataDuration += MicroSeconds (500); //account for ADDBA procedure
      if (bw != 20 && bw != 40 && bw != 80 && bw != 160)
        {
          std::cout << "Bandwidth is not compatible with standard" << std::endl;
          return 1;
        }

      // enable OSBB_PD
      enableObssPd = true;
    }
  else
    {
      std::cout << "Unknown OFDM standard (please refer to the listed possible values)" << std::endl;
      return 1;
    }


  // total expected nodes.  n STAs for each AP
  uint32_t numNodes = 2 * (n + 1);
  packetsReceived = std::vector<uint32_t> (numNodes);
  bytesReceived = std::vector<uint32_t> (numNodes);

  packetsReceivedPerNode.resize (numNodes, std::vector<uint32_t> (numNodes, 0));
  rssiPerNode.resize (numNodes, std::vector<double> (numNodes, 0.0));

  for (uint32_t nodeId = 0; nodeId < numNodes; nodeId++)
    {
      packetsReceived[nodeId] = 0;
      bytesReceived[nodeId] = 0;
    }

  // When logging, use prefixes
  LogComponentEnableAll (LOG_PREFIX_TIME);
  LogComponentEnableAll (LOG_PREFIX_FUNC);
  LogComponentEnableAll (LOG_PREFIX_NODE);

  PacketMetadata::Enable ();

  // Create nodes and containers
  Ptr<Node> ap1 = CreateObject<Node> ();
  Ptr<Node> ap2 = CreateObject<Node> ();
  // node containers for two APs and their STAs
  NodeContainer stasA, stasB,nodesA, nodesB, allNodes;

  // network "A"
  for (uint32_t i = 0; i < n; i++)
    {
      Ptr<Node> sta = CreateObject<Node> ();
      stasA.Add (sta);
    }

  // AP at front of node container, then STAs
  nodesA.Add (ap1);
  nodesA.Add (stasA);

  // network "B"
  for (uint32_t i = 0; i < n; i++)
    {
      Ptr<Node> sta = CreateObject<Node> ();
      stasB.Add (sta);
    }

  // AP at front of node container, then STAs
  nodesB.Add (ap2);
  nodesB.Add (stasB);

  // the container for all nodes (from Network "A" and Network "B")
  allNodes = NodeContainer (nodesA, nodesB);

  // PHY setup
  SpectrumWifiPhyHelper spectrumPhy = SpectrumWifiPhyHelper::Default ();
  Ptr<MultiModelSpectrumChannel> spectrumChannel
    = CreateObject<MultiModelSpectrumChannel> ();
  Ptr<FriisPropagationLossModel> lossModel
    = CreateObject<FriisPropagationLossModel> ();
  spectrumChannel->AddPropagationLossModel (lossModel);

  Ptr<ConstantSpeedPropagationDelayModel> delayModel
    = CreateObject<ConstantSpeedPropagationDelayModel> ();
  spectrumChannel->SetPropagationDelayModel (delayModel);

  spectrumPhy.SetChannel (spectrumChannel);
  spectrumPhy.SetErrorRateModel ("ns3::YansErrorRateModel");
  spectrumPhy.Set ("Frequency", UintegerValue (freq)); // channel 36 at 20 MHz
  spectrumPhy.Set ("ChannelWidth", UintegerValue (bw));

  // WiFi setup / helpers
  WifiMacHelper mac;

  std::ostringstream oss;
  oss << "HeMcs" << mcs;
  wifi.SetRemoteStationManager ("ns3::ConstantRateWifiManager","DataMode", StringValue (dataRate),
                                "ControlMode", StringValue (dataRate));

  // Set PHY power and CCA threshold for STAs
  spectrumPhy.Set ("TxPowerStart", DoubleValue (powSta));
  spectrumPhy.Set ("TxPowerEnd", DoubleValue (powSta));
  spectrumPhy.Set ("CcaMode1Threshold", DoubleValue (ccaTrSta));

  //PHY energy threshold -92 dBm
  spectrumPhy.Set ("EnergyDetectionThreshold", DoubleValue (-92.0));

  // Network "A"
  Ssid ssidA = Ssid ("A");
  mac.SetType ("ns3::StaWifiMac",
               "Ssid", SsidValue (ssidA));
  NetDeviceContainer staDevicesA;
  staDevicesA = wifi.Install (spectrumPhy, mac, stasA);

  // Set  PHY power and CCA threshold for APs
  spectrumPhy.Set ("TxPowerStart", DoubleValue (powAp));
  spectrumPhy.Set ("TxPowerEnd", DoubleValue (powAp));
  spectrumPhy.Set ("CcaMode1Threshold", DoubleValue (ccaTrAp));
  spectrumPhy.Set ("EnergyDetectionThreshold", DoubleValue (-92.0));
  mac.SetType ("ns3::ApWifiMac", "Ssid", SsidValue (ssidA));

  // AP1
  NetDeviceContainer apDeviceA;
  apDeviceA = wifi.Install (spectrumPhy, mac, ap1);
  Ptr<WifiNetDevice> apDevice = apDeviceA.Get (0)->GetObject<WifiNetDevice> ();
  Ptr<ApWifiMac> apWifiMac = apDevice->GetMac ()->GetObject<ApWifiMac> ();
  // The below statements may be simplified in a future HeConfigurationHelper
  Ptr<HeConfiguration> heConfiguration = CreateObject<HeConfiguration> ();
  if (enableObssPd)
    {
<<<<<<< HEAD
      heConfiguration->SetAttribute ("BssColor", UintegerValue (1));
=======
      // Network "A" BSS color = 1
      std::cout << "Setting BSS1 color 1" << std::endl;
      apWifiMac->SetBssColor (1);
>>>>>>> ca3cf4bc
    }
  apWifiMac->SetHeConfiguration (heConfiguration);

  // Set PHY power and CCA threshold for STAs
  spectrumPhy.Set ("TxPowerStart", DoubleValue (powSta));
  spectrumPhy.Set ("TxPowerEnd", DoubleValue (powSta));
  spectrumPhy.Set ("CcaMode1Threshold", DoubleValue (ccaTrSta));
  spectrumPhy.Set ("EnergyDetectionThreshold", DoubleValue (-92.0));

  // Network "B"
  Ssid ssidB = Ssid ("B");
  mac.SetType ("ns3::StaWifiMac", "Ssid", SsidValue (ssidB));
  NetDeviceContainer staDevicesB;
  staDevicesB = wifi.Install (spectrumPhy, mac, stasB);

  // Set PHY power and CCA threshold for APs
  spectrumPhy.Set ("TxPowerStart", DoubleValue (powAp));
  spectrumPhy.Set ("TxPowerEnd", DoubleValue (powAp));
  spectrumPhy.Set ("CcaMode1Threshold", DoubleValue (ccaTrAp));
  spectrumPhy.Set ("EnergyDetectionThreshold", DoubleValue (-92.0));
  mac.SetType ("ns3::ApWifiMac", "Ssid", SsidValue (ssidB));

  // AP2
  NetDeviceContainer apDeviceB;
  apDeviceB = wifi.Install (spectrumPhy, mac, ap2);
  Ptr<WifiNetDevice> ap2Device = apDeviceB.Get (0)->GetObject<WifiNetDevice> ();
  apWifiMac = ap2Device->GetMac ()->GetObject<ApWifiMac> ();
  heConfiguration = CreateObject<HeConfiguration> ();
  if (enableObssPd)
    {
<<<<<<< HEAD
      heConfiguration->SetAttribute ("BssColor", UintegerValue (2));
=======
      // Network "B" BSS color = 2
      std::cout << "Setting BSS2 color 2" << std::endl;
      apWifiMac->SetBssColor (2);
>>>>>>> ca3cf4bc
    }
  apWifiMac->SetHeConfiguration (heConfiguration);

  // Assign positions to all nodes using position allocator
  MobilityHelper mobility;
  Ptr<ListPositionAllocator> positionAlloc = CreateObject<ListPositionAllocator> ();

  // allocate in the order of AP_A, STAs_A, AP_B, STAs_B

  std::string filename = outputFilePrefix + "-positions.csv";
  std::ofstream positionOutFile;
  positionOutFile.open (filename.c_str (), std::ofstream::out | std::ofstream::trunc);
  positionOutFile.setf (std::ios_base::fixed);
  positionOutFile.flush ();

  if (!positionOutFile.is_open ())
    {
      NS_LOG_ERROR ("Can't open file " << filename);
      return 1;
    }


  // bounding box
  positionOutFile << -r <<      ", " << -r << std::endl;
  positionOutFile << (d + r) << ", " << -r << std::endl;
  positionOutFile << (d + r) << ", " <<  r << std::endl;
  positionOutFile << -r <<      ", " <<  r << std::endl;
  positionOutFile << std::endl;
  positionOutFile << std::endl;

  // "A" - APs
  positionOutFile << 0.0 << ", " << 0.0 << ", " << r << std::endl;
  positionOutFile << std::endl;
  positionOutFile << std::endl;

  // "B" - APs
  positionOutFile << d << ", " << 0.0 << ", " << r << std::endl;
  positionOutFile << std::endl;
  positionOutFile << std::endl;

  // consistent stream to that positional layout is not perturbed by other configuration choices
  int64_t streamNumber = 100;

  // Network "A"
  // AP1
  positionAlloc->Add (Vector (0.0, 0.0, 0.0));        // AP1
  // STAs for AP1
  // STAs for each AP are allocated uwing a different instance of a UnitDiscPositionAllocation.  To
  // ensure unique randomness of positions,  each allocator must be allocated a different stream number.
  Ptr<UniformDiscPositionAllocator> unitDiscPositionAllocator1 = CreateObject<UniformDiscPositionAllocator> ();
  unitDiscPositionAllocator1->AssignStreams (streamNumber);
  // AP1 is at origin (x=0, y=0), with radius Rho=r
  unitDiscPositionAllocator1->SetX (0);
  unitDiscPositionAllocator1->SetY (0);
  unitDiscPositionAllocator1->SetRho (r);
  for (uint32_t i = 0; i < n; i++)
    {
      Vector v = unitDiscPositionAllocator1->GetNext ();
      positionAlloc->Add (v);
      positionOutFile << v.x << ", " << v.y << std::endl;
    }
  positionOutFile << std::endl;
  positionOutFile << std::endl;

  // Network "B"
  // AP2
  positionAlloc->Add (Vector (d, 0.0, 0.0));        // AP2
  // STAs for AP2
  Ptr<UniformDiscPositionAllocator> unitDiscPositionAllocator2 = CreateObject<UniformDiscPositionAllocator> ();
  // see comments above - each allocator must have unique stream number.
  unitDiscPositionAllocator2->AssignStreams (streamNumber + 1);
  // AP2 is at (x=d, y=0), with radius Rho=r
  unitDiscPositionAllocator2->SetX (d);
  unitDiscPositionAllocator2->SetY (0);
  unitDiscPositionAllocator2->SetRho (r);
  for (uint32_t i = 0; i < n; i++)
    {
      Vector v = unitDiscPositionAllocator2->GetNext ();
      positionAlloc->Add (v);
      positionOutFile << v.x << ", " << v.y << std::endl;
    }
  positionOutFile << std::endl;

  positionOutFile.close ();

  mobility.SetMobilityModel ("ns3::ConstantPositionMobilityModel");
  mobility.SetPositionAllocator (positionAlloc);
  mobility.Install (allNodes);

  // Packet Socket for lower layer
  PacketSocketHelper packetSocket;
  packetSocket.Install (allNodes);

<<<<<<< HEAD
  ApplicationContainer apps;
=======
  //uint32_t nNodes = allNodes.GetN ();
  // ApplicationContainer apps;
  //  TypeId tid = TypeId::LookupByName ("ns3::UdpSocketFactory");
>>>>>>> ca3cf4bc

  double perNodeUplinkMbps = aggregateUplinkMbps / n;
  double perNodeDownlinkMbps = aggregateDownlinkMbps / n;
  Time intervalUplink = MicroSeconds (payloadSize * 8 / perNodeUplinkMbps);
<<<<<<< HEAD
  Time intervalDownlink = MicroSeconds (payloadSize * 8 / perNodeDownlinkMbps); 
  std::cout << "Uplink interval:" << intervalUplink << " Downlink interval:" << intervalDownlink << std::endl;

  //BSS 1
  for (uint32_t i = 0; i < n; i++)
    {
      // uplink traffic - each STA to AP
      AddTraffic (apDeviceA.Get (0), staDevicesA.Get (i), allNodes.Get (0), allNodes.Get (i + 1), payloadSize, 0, intervalUplink);
      // downlink traffic - AP to each STA
      AddTraffic (staDevicesA.Get (i), apDeviceA.Get (0), allNodes.Get (i + 1), allNodes.Get (0), payloadSize, 0, intervalDownlink);
=======
  Time intervalDownlink = MicroSeconds (payloadSize * 8 / perNodeDownlinkMbps);
  std::cout << "Uplink interval:" << intervalUplink << " Downlink interval:" << intervalDownlink << std::endl;

  Ptr<UniformRandomVariable> urv = CreateObject<UniformRandomVariable> ();
  urv->SetAttribute ("Min", DoubleValue (-5.0));
  urv->SetAttribute ("Max", DoubleValue (5.0));
  double next_rng = 0;

  if (payloadSize > 0)
    {
      //BSS 1
      // if there is uplilnk traffic from STA to AP, then create server to receive pkts, at the AP
      if (aggregateUplinkMbps)
      {
        Ptr<Node> rxNode = allNodes.Get (0);
        AddServer (apDeviceA.Get (0), staDevicesA.Get (0), rxNode);
      }
      for (uint32_t i = 0; i < n; i++)
        {
          // uplink traffic - each STA to AP
          if (aggregateUplinkMbps > 0)
            {
              // each STA needs a client to generate traffic
              // random offset so that all transmissions do not occur at the same time
              next_rng = urv->GetValue();
              AddClient (apDeviceA.Get (0), staDevicesA.Get (i), allNodes.Get (i + 1), payloadSize, 0, intervalUplink + NanoSeconds(next_rng));
            }
          // downlink traffic - AP to each STA
          if (aggregateDownlinkMbps > 0)
            {
              // for downlink, need to create client at AP to generate traffic to the server at the STA
              // random offset so that all transmissions do not occur at the same time
              next_rng = urv->GetValue();
              AddClient (staDevicesA.Get (i), apDeviceA.Get (0), allNodes.Get (0), payloadSize, 0, intervalDownlink + NanoSeconds(next_rng));
              AddServer (staDevicesA.Get (i), apDeviceA.Get (0), allNodes.Get (i + 1));
            }
        }
>>>>>>> ca3cf4bc
    }

  if (payloadSize > 0)
    {
<<<<<<< HEAD
      // uplink traffic - each STA to AP
      AddTraffic (apDeviceB.Get (0), staDevicesB.Get (i), allNodes.Get (n + 1), allNodes.Get (n + 1 + i + 1), payloadSize, 0, intervalUplink);
      // downlink traffic - AP to each STA
      AddTraffic (staDevicesB.Get (i), apDeviceB.Get (0), allNodes.Get (n + 1 + i + 1), allNodes.Get (n + 1), payloadSize, 0, intervalDownlink);
=======
      // BSS 2
      // if there is uplilnk traffic from STA to AP, then create server to receive pkts, at the AP
      if (aggregateUplinkMbps)
      {
        Ptr<Node> rxNode = allNodes.Get (n + 1);
        AddServer (apDeviceB.Get (0), staDevicesB.Get (0), rxNode);
      }
      for (uint32_t i = 0; i < n; i++)
        {
          // uplink traffic - each STA to AP
          if (aggregateUplinkMbps > 0)
            {
              // each STA needs a client to generate traffic
              // random offset so that all transmissions do not occur at the same time
              next_rng = urv->GetValue();
              AddClient (apDeviceB.Get (0), staDevicesB.Get (i), allNodes.Get (n + 1 + i + 1), payloadSize, 0, intervalUplink + NanoSeconds(next_rng));
            }
          // downlink traffic - AP to each STA
          if (aggregateDownlinkMbps > 0)
            {
              next_rng = urv->GetValue();
              // for downlink, need to create client at AP to generate traffic to the server at the STA
              // random offset so that all transmissions do not occur at the same time
              AddClient (staDevicesB.Get (i), apDeviceB.Get (0), allNodes.Get (n + 1), payloadSize, 0, intervalDownlink + NanoSeconds(next_rng));
              AddServer (staDevicesB.Get (i), apDeviceB.Get (0), allNodes.Get (n + 1 + i + 1));
            }
        }
>>>>>>> ca3cf4bc
    }

  // Log packet receptions
  Config::Connect ("/NodeList/*/ApplicationList/*/$ns3::PacketSocketServer/Rx", MakeCallback (&SocketRecvStats));

  if (enableTracing)
    {
      AsciiTraceHelper ascii;
      spectrumPhy.EnableAsciiAll (ascii.CreateFileStream (outputFilePrefix + ".tr"));
      //spectrumPhy.EnablePcapAll("trycap");
    }

  // This enabling function could be scheduled later in simulation if desired
  SchedulePhyLogConnect ();
  g_stateFile.open (outputFilePrefix + "-state.dat", std::ofstream::out | std::ofstream::trunc);
  g_stateFile.setf (std::ios_base::fixed);
  ScheduleStateLogConnect ();

  // Save attribute configuration
  Config::SetDefault ("ns3::ConfigStore::Filename", StringValue (outputFilePrefix + ".config"));
  Config::SetDefault ("ns3::ConfigStore::FileFormat", StringValue ("RawText"));
  Config::SetDefault ("ns3::ConfigStore::Mode", StringValue ("Save"));
  ConfigStore outputConfig;
  outputConfig.ConfigureAttributes ();

  if (tracing == true)
    {
      spectrumPhy.EnablePcap ("pcapforPackets", staDevicesA);
    }

  Time durationTime = Seconds (duration);
  Simulator::Stop (durationTime);
  Simulator::Run ();

  SchedulePhyLogDisconnect ();
  ScheduleStateLogDisconnect ();
  g_stateFile.flush ();
  g_stateFile.close ();
  SaveSpectrumPhyStats (outputFilePrefix + "-phy-log.dat", g_arrivals);

  Simulator::Destroy ();

  // Save spatial reuse statistics to an output file
  SaveSpatialReuseStats (outputFilePrefix + "-SR-stats.dat", packetsReceived, bytesReceived, duration, d,  r, freq);

  return 0;
}
<|MERGE_RESOLUTION|>--- conflicted
+++ resolved
@@ -245,25 +245,6 @@
 }
 
 void
-<<<<<<< HEAD
-AddTraffic (Ptr<NetDevice> apDevice, Ptr<NetDevice> staDevice, Ptr<Node> apNode, Ptr<Node> staNode, uint32_t payloadSize, uint32_t maxPackets, Time interval)
-{
-  PacketSocketAddress socketAddr;
-  socketAddr.SetSingleDevice (staDevice->GetIfIndex ());
-  socketAddr.SetPhysicalAddress (apDevice->GetAddress ());
-  //socketAddr.SetPhysicalAddress (staDevicesA.Get (i)->GetAddress ());
-  std::cout<<"Address1: "<<apDevice->GetAddress ()<<"\n";
-  socketAddr.SetProtocol (1);
-  Ptr<PacketSocketClient> client = CreateObject<PacketSocketClient> ();
-  client->SetRemote (socketAddr);
-  staNode->AddApplication (client);
-  client->SetAttribute ("PacketSize", UintegerValue (payloadSize));
-  client->SetAttribute ("MaxPackets", UintegerValue (maxPackets));
-  client->SetAttribute ("Interval", TimeValue (interval));
-  Ptr<PacketSocketServer> server = CreateObject<PacketSocketServer> ();
-  server->SetLocal (socketAddr);
-  apNode->AddApplication (server);
-=======
 AddClient (Ptr<NetDevice> rxDevice, Ptr<NetDevice> txDevice, Ptr<Node> txNode, uint32_t payloadSize, uint32_t maxPackets, Time interval)
 {
   PacketSocketAddress socketAddr;
@@ -397,18 +378,12 @@
   outFile.close ();
 
   std::cout << "Spatial Reuse Stats written to: " << filename << std::endl;
->>>>>>> ca3cf4bc
 }
 
 // main script
 int
 main (int argc, char *argv[])
 {
-  Config::SetDefault ("ns3::HeConfiguration::ObssPdThreshold", DoubleValue (-82.0));
-  Config::SetDefault ("ns3::RegularWifiMac::VO_BlockAckThreshold", UintegerValue (0));
-  Config::SetDefault ("ns3::RegularWifiMac::VI_BlockAckThreshold", UintegerValue (0));
-  Config::SetDefault ("ns3::RegularWifiMac::BE_BlockAckThreshold", UintegerValue (0));
-  Config::SetDefault ("ns3::RegularWifiMac::BK_BlockAckThreshold", UintegerValue (0));
   // command line configurable parameters
   bool tracing = true;
   bool enableTracing = true;
@@ -422,11 +397,8 @@
   double r = 50.0; // radius of circle around each AP in which to scatter the STAs
   double aggregateUplinkMbps = 1.0;
   double aggregateDownlinkMbps = 1.0;
-<<<<<<< HEAD
-=======
   int bw = 20;
   std::string standard ("11ax_5GHZ");
->>>>>>> ca3cf4bc
 
   // local variables
   std::string outputFilePrefix = "spatial-reuse";
@@ -446,12 +418,9 @@
   cmd.AddValue ("r", "Radius of circle around each AP in which to scatter STAs (m)", r);
   cmd.AddValue ("uplink", "Aggregate uplink load, STAs-AP (Mbps)", aggregateUplinkMbps);
   cmd.AddValue ("downlink", "Aggregate downlink load, AP-STAs (Mbps)", aggregateDownlinkMbps);
-<<<<<<< HEAD
-=======
   cmd.AddValue ("standard", "Set standard (802.11a, 802.11b, 802.11g, 802.11n-5GHz, 802.11n-2.4GHz, 802.11ac, 802.11-holland, 802.11-10MHz, 802.11-5MHz, 802.11ax-5GHz, 802.11ax-2.4GHz)", standard);
   cmd.AddValue ("bw", "Bandwidth (consistent with standard, in MHz)", bw);
   cmd.AddValue ("enableObssPd", "Enable OBSS_PD", enableObssPd);
->>>>>>> ca3cf4bc
   cmd.Parse (argc, argv);
 
   WifiHelper wifi;
@@ -659,6 +628,12 @@
   spectrumPhy.Set ("TxPowerStart", DoubleValue (powSta));
   spectrumPhy.Set ("TxPowerEnd", DoubleValue (powSta));
   spectrumPhy.Set ("CcaMode1Threshold", DoubleValue (ccaTrSta));
+  Config::SetDefault ("ns3::StaWifiMac::ObssPdThreshold", DoubleValue (-82.0));
+
+  Config::SetDefault ("ns3::RegularWifiMac::VO_BlockAckThreshold", UintegerValue (0));
+  Config::SetDefault ("ns3::RegularWifiMac::VI_BlockAckThreshold", UintegerValue (0));
+  Config::SetDefault ("ns3::RegularWifiMac::BE_BlockAckThreshold", UintegerValue (0));
+  Config::SetDefault ("ns3::RegularWifiMac::BK_BlockAckThreshold", UintegerValue (0));
 
   //PHY energy threshold -92 dBm
   spectrumPhy.Set ("EnergyDetectionThreshold", DoubleValue (-92.0));
@@ -682,25 +657,19 @@
   apDeviceA = wifi.Install (spectrumPhy, mac, ap1);
   Ptr<WifiNetDevice> apDevice = apDeviceA.Get (0)->GetObject<WifiNetDevice> ();
   Ptr<ApWifiMac> apWifiMac = apDevice->GetMac ()->GetObject<ApWifiMac> ();
-  // The below statements may be simplified in a future HeConfigurationHelper
-  Ptr<HeConfiguration> heConfiguration = CreateObject<HeConfiguration> ();
   if (enableObssPd)
     {
-<<<<<<< HEAD
-      heConfiguration->SetAttribute ("BssColor", UintegerValue (1));
-=======
       // Network "A" BSS color = 1
       std::cout << "Setting BSS1 color 1" << std::endl;
       apWifiMac->SetBssColor (1);
->>>>>>> ca3cf4bc
-    }
-  apWifiMac->SetHeConfiguration (heConfiguration);
+    }
 
   // Set PHY power and CCA threshold for STAs
   spectrumPhy.Set ("TxPowerStart", DoubleValue (powSta));
   spectrumPhy.Set ("TxPowerEnd", DoubleValue (powSta));
   spectrumPhy.Set ("CcaMode1Threshold", DoubleValue (ccaTrSta));
   spectrumPhy.Set ("EnergyDetectionThreshold", DoubleValue (-92.0));
+  Config::SetDefault ("ns3::StaWifiMac::ObssPdThreshold", DoubleValue (-82.0));
 
   // Network "B"
   Ssid ssidB = Ssid ("B");
@@ -720,18 +689,12 @@
   apDeviceB = wifi.Install (spectrumPhy, mac, ap2);
   Ptr<WifiNetDevice> ap2Device = apDeviceB.Get (0)->GetObject<WifiNetDevice> ();
   apWifiMac = ap2Device->GetMac ()->GetObject<ApWifiMac> ();
-  heConfiguration = CreateObject<HeConfiguration> ();
   if (enableObssPd)
     {
-<<<<<<< HEAD
-      heConfiguration->SetAttribute ("BssColor", UintegerValue (2));
-=======
       // Network "B" BSS color = 2
       std::cout << "Setting BSS2 color 2" << std::endl;
       apWifiMac->SetBssColor (2);
->>>>>>> ca3cf4bc
-    }
-  apWifiMac->SetHeConfiguration (heConfiguration);
+    }
 
   // Assign positions to all nodes using position allocator
   MobilityHelper mobility;
@@ -823,29 +786,13 @@
   PacketSocketHelper packetSocket;
   packetSocket.Install (allNodes);
 
-<<<<<<< HEAD
-  ApplicationContainer apps;
-=======
   //uint32_t nNodes = allNodes.GetN ();
   // ApplicationContainer apps;
   //  TypeId tid = TypeId::LookupByName ("ns3::UdpSocketFactory");
->>>>>>> ca3cf4bc
 
   double perNodeUplinkMbps = aggregateUplinkMbps / n;
   double perNodeDownlinkMbps = aggregateDownlinkMbps / n;
   Time intervalUplink = MicroSeconds (payloadSize * 8 / perNodeUplinkMbps);
-<<<<<<< HEAD
-  Time intervalDownlink = MicroSeconds (payloadSize * 8 / perNodeDownlinkMbps); 
-  std::cout << "Uplink interval:" << intervalUplink << " Downlink interval:" << intervalDownlink << std::endl;
-
-  //BSS 1
-  for (uint32_t i = 0; i < n; i++)
-    {
-      // uplink traffic - each STA to AP
-      AddTraffic (apDeviceA.Get (0), staDevicesA.Get (i), allNodes.Get (0), allNodes.Get (i + 1), payloadSize, 0, intervalUplink);
-      // downlink traffic - AP to each STA
-      AddTraffic (staDevicesA.Get (i), apDeviceA.Get (0), allNodes.Get (i + 1), allNodes.Get (0), payloadSize, 0, intervalDownlink);
-=======
   Time intervalDownlink = MicroSeconds (payloadSize * 8 / perNodeDownlinkMbps);
   std::cout << "Uplink interval:" << intervalUplink << " Downlink interval:" << intervalDownlink << std::endl;
 
@@ -883,17 +830,10 @@
               AddServer (staDevicesA.Get (i), apDeviceA.Get (0), allNodes.Get (i + 1));
             }
         }
->>>>>>> ca3cf4bc
     }
 
   if (payloadSize > 0)
     {
-<<<<<<< HEAD
-      // uplink traffic - each STA to AP
-      AddTraffic (apDeviceB.Get (0), staDevicesB.Get (i), allNodes.Get (n + 1), allNodes.Get (n + 1 + i + 1), payloadSize, 0, intervalUplink);
-      // downlink traffic - AP to each STA
-      AddTraffic (staDevicesB.Get (i), apDeviceB.Get (0), allNodes.Get (n + 1 + i + 1), allNodes.Get (n + 1), payloadSize, 0, intervalDownlink);
-=======
       // BSS 2
       // if there is uplilnk traffic from STA to AP, then create server to receive pkts, at the AP
       if (aggregateUplinkMbps)
@@ -921,7 +861,6 @@
               AddServer (staDevicesB.Get (i), apDeviceB.Get (0), allNodes.Get (n + 1 + i + 1));
             }
         }
->>>>>>> ca3cf4bc
     }
 
   // Log packet receptions
