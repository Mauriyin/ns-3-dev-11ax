--- conflicted
+++ resolved
@@ -70,11 +70,7 @@
    * \param txVector the wifi transmit vector
    * \param statusPerMpdu reception status per MPDU
    */
-<<<<<<< HEAD
-  void Receive (Ptr<Packet> p, double snr, double rxPower, WifiTxVector txVector);
-=======
-  void Receive (Ptr<Packet> p, double snr, WifiTxVector txVector, std::vector<bool> statusPerMpdu);
->>>>>>> b7a0402b
+  void Receive (Ptr<Packet> p, double snr, double rxPower, WifiTxVector txVector, std::vector<bool> statusPerMpdu);
   Ptr<WifiPhy> m_tx; ///< transmit
   struct Input m_input; ///< input
   struct Output m_output; ///< output
@@ -93,11 +89,7 @@
 }
 
 void
-<<<<<<< HEAD
-PsrExperiment::Receive (Ptr<Packet> p, double snr, double rxPower, WifiTxVector txVector)
-=======
-PsrExperiment::Receive (Ptr<Packet> p, double snr, WifiTxVector txVector, std::vector<bool> statusPerMpdu)
->>>>>>> b7a0402b
+PsrExperiment::Receive (Ptr<Packet> p, double snr, double rxPower, WifiTxVector txVector, std::vector<bool> statusPerMpdu)
 {
   m_output.received++;
 }
@@ -201,11 +193,7 @@
    * \param txVector the wifi transmit vector
    * \param statusPerMpdu reception status per MPDU
    */
-<<<<<<< HEAD
-  void Receive (Ptr<Packet> p, double snr, double rxPower, WifiTxVector txVector);
-=======
-  void Receive (Ptr<Packet> p, double snr, WifiTxVector txVector, std::vector<bool> statusPerMpdu);
->>>>>>> b7a0402b
+  void Receive (Ptr<Packet> p, double snr, double rxPower, WifiTxVector txVector, std::vector<bool> statusPerMpdu);
   Ptr<WifiPhy> m_txA; ///< transmit A
   Ptr<WifiPhy> m_txB; ///< transmit B
   uint32_t m_flowIdA; ///< flow ID A
@@ -239,11 +227,7 @@
 }
 
 void
-<<<<<<< HEAD
-CollisionExperiment::Receive (Ptr<Packet> p, double snr, double rxPower, WifiTxVector txVector)
-=======
-CollisionExperiment::Receive (Ptr<Packet> p, double snr, WifiTxVector txVector, std::vector<bool> statusPerMpdu)
->>>>>>> b7a0402b
+CollisionExperiment::Receive (Ptr<Packet> p, double snr, double rxPower, WifiTxVector txVector, std::vector<bool> statusPerMpdu)
 {
   FlowIdTag tag;
   if (p->FindFirstMatchingByteTag (tag))
