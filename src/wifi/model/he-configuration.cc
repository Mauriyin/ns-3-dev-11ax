/* -*-  Mode: C++; c-file-style: "gnu"; indent-tabs-mode:nil; -*- */
/*
 * Copyright (c) 2018 University of Washington
 *
 * This program is free software; you can redistribute it and/or modify
 * it under the terms of the GNU General Public License version 2 as
 * published by the Free Software Foundation;
 *
 * This program is distributed in the hope that it will be useful,
 * but WITHOUT ANY WARRANTY; without even the implied warranty of
 * MERCHANTABILITY or FITNESS FOR A PARTICULAR PURPOSE.  See the
 * GNU General Public License for more details.
 *
 * You should have received a copy of the GNU General Public License
 * along with this program; if not, write to the Free Software
 * Foundation, Inc., 59 Temple Place, Suite 330, Boston, MA  02111-1307  USA
 *
 */

#include "ns3/double.h"
#include "ns3/log.h"
#include "ns3/nstime.h"
#include "ns3/uinteger.h"
#include "he-configuration.h"

namespace ns3 {

NS_LOG_COMPONENT_DEFINE ("HeConfiguration");
NS_OBJECT_ENSURE_REGISTERED (HeConfiguration);

HeConfiguration::HeConfiguration ()
{
  NS_LOG_FUNCTION (this);
}

TypeId
HeConfiguration::GetTypeId (void)
{
  static ns3::TypeId tid = ns3::TypeId ("ns3::HeConfiguration")
    .SetParent<Object> ()
    .SetGroupName ("Wifi")
    .AddConstructor<HeConfiguration> ()
    .AddAttribute ("BssColor", "BSS color",
                   UintegerValue (0),
                   MakeUintegerAccessor (&HeConfiguration::m_bssColor),
                   MakeUintegerChecker<uint8_t> ())
    .AddAttribute ("ObssPdThreshold",
                   "Energy threshold (dBm) of received signal below which "
                   "the PHY layer can avoid declaring CCA BUSY for inter-BSS frames.",
                   DoubleValue (-99.0),
                   MakeDoubleAccessor (&HeConfiguration::m_obssPdThreshold),
                   MakeDoubleChecker<double> ())
    .AddAttribute ("ObssPdThresholdMin",
                   "Minimum value (dBm) of OBSS_PD threshold",
                   DoubleValue (-82.0),
                   MakeDoubleAccessor (&HeConfiguration::m_obssPdThresholdMin),
                   MakeDoubleChecker<double> ())
    .AddAttribute ("ObssPdThresholdMax",
                   "Maximum value (dBm) of OBSS_PD threshold",
                   DoubleValue (-62.0),
                   MakeDoubleAccessor (&HeConfiguration::m_obssPdThresholdMax),
                   MakeDoubleChecker<double> ())
    .AddAttribute ("GuardInterval",
                   "Specify the shortest guard interval duration that can be used for HE transmissions."
                   "Possible values are 800ns, 1600ns or 3200ns.",
                   TimeValue (NanoSeconds (3200)),
                   MakeTimeAccessor (&HeConfiguration::GetGuardInterval,
                                     &HeConfiguration::SetGuardInterval),
                   MakeTimeChecker (NanoSeconds (800), NanoSeconds (3200)))
<<<<<<< HEAD
=======
    .AddAttribute ("BssColor",
                   "The BSS color",
                   UintegerValue (0),
                   MakeUintegerAccessor (&HeConfiguration::m_bssColor),
                   MakeUintegerChecker<uint8_t> ())
    .AddAttribute ("MpduBufferSize",
                   "The MPDU buffer size for receiving A-MPDUs",
                   UintegerValue (64),
                   MakeUintegerAccessor (&HeConfiguration::GetMpduBufferSize,
                                         &HeConfiguration::SetMpduBufferSize),
                   MakeUintegerChecker<uint16_t> (64, 256))
    .AddAttribute ("VoMaxAmsduSize",
                   "Maximum length in bytes of an A-MSDU for AC_VO access class. "
                   "Value 0 means A-MSDU is disabled for that AC.",
                   UintegerValue (0),
                   MakeUintegerAccessor (&HeConfiguration::m_voMaxAmsduSize),
                   MakeUintegerChecker<uint16_t> (0, 11454))
    .AddAttribute ("ViMaxAmsduSize",
                   "Maximum length in bytes of an A-MSDU for AC_VI access class."
                   "Value 0 means A-MSDU is disabled for that AC.",
                   UintegerValue (0),
                   MakeUintegerAccessor (&HeConfiguration::m_viMaxAmsduSize),
                   MakeUintegerChecker<uint16_t> (0, 11454))
    .AddAttribute ("BeMaxAmsduSize",
                   "Maximum length in bytes of an A-MSDU for AC_BE access class."
                   "Value 0 means A-MSDU is disabled for that AC.",
                   UintegerValue (0),
                   MakeUintegerAccessor (&HeConfiguration::m_beMaxAmsduSize),
                   MakeUintegerChecker<uint16_t> (0, 11454))
    .AddAttribute ("BkMaxAmsduSize",
                   "Maximum length in bytes of an A-MSDU for AC_BK access class."
                   "Value 0 means A-MSDU is disabled for that AC.",
                   UintegerValue (0),
                   MakeUintegerAccessor (&HeConfiguration::m_bkMaxAmsduSize),
                   MakeUintegerChecker<uint16_t> (0, 11454))
    .AddAttribute ("VoMaxAmpduSize",
                   "Maximum length in bytes of an A-MPDU for AC_VO access class."
                   "Value 0 means A-MPDU is disabled for that AC.",
                   UintegerValue (0),
                   MakeUintegerAccessor (&HeConfiguration::m_voMaxAmpduSize),
                   MakeUintegerChecker<uint32_t> (0, 4194303))
    .AddAttribute ("ViMaxAmpduSize",
                   "Maximum length in bytes of an A-MPDU for AC_VI access class."
                   "Value 0 means A-MPDU is disabled for that AC.",
                   UintegerValue (4194303),
                   MakeUintegerAccessor (&HeConfiguration::m_viMaxAmpduSize),
                   MakeUintegerChecker<uint32_t> (0, 4194303))
    .AddAttribute ("BeMaxAmpduSize",
                   "Maximum length in bytes of an A-MPDU for AC_BE access class."
                   "Value 0 means A-MPDU is disabled for that AC.",
                   UintegerValue (4194303),
                   MakeUintegerAccessor (&HeConfiguration::m_beMaxAmpduSize),
                   MakeUintegerChecker<uint32_t> (0, 4194303))
    .AddAttribute ("BkMaxAmpduSize",
                   "Maximum length in bytes of an A-MPDU for AC_BK access class."
                   "Value 0 means A-MPDU is disabled for that AC.",
                   UintegerValue (0),
                   MakeUintegerAccessor (&HeConfiguration::m_bkMaxAmpduSize),
                   MakeUintegerChecker<uint32_t> (0, 4194303))
>>>>>>> b20186b6
    ;
    return tid;
}

void
HeConfiguration::SetGuardInterval (Time guardInterval)
{
  NS_LOG_FUNCTION (this << guardInterval);
  NS_ASSERT (guardInterval == NanoSeconds (800) || guardInterval == NanoSeconds (1600) || guardInterval == NanoSeconds (3200));
  m_guardInterval = guardInterval;
}

Time
HeConfiguration::GetGuardInterval (void) const
{
  return m_guardInterval;
}

void
HeConfiguration::SetMpduBufferSize (uint16_t size)
{
  NS_LOG_FUNCTION (this << size);
  m_mpduBufferSize = size;
}

uint16_t
HeConfiguration::GetMpduBufferSize (void) const
{
  return m_mpduBufferSize;
}

} //namespace ns3<|MERGE_RESOLUTION|>--- conflicted
+++ resolved
@@ -67,13 +67,6 @@
                    MakeTimeAccessor (&HeConfiguration::GetGuardInterval,
                                      &HeConfiguration::SetGuardInterval),
                    MakeTimeChecker (NanoSeconds (800), NanoSeconds (3200)))
-<<<<<<< HEAD
-=======
-    .AddAttribute ("BssColor",
-                   "The BSS color",
-                   UintegerValue (0),
-                   MakeUintegerAccessor (&HeConfiguration::m_bssColor),
-                   MakeUintegerChecker<uint8_t> ())
     .AddAttribute ("MpduBufferSize",
                    "The MPDU buffer size for receiving A-MPDUs",
                    UintegerValue (64),
@@ -128,7 +121,6 @@
                    UintegerValue (0),
                    MakeUintegerAccessor (&HeConfiguration::m_bkMaxAmpduSize),
                    MakeUintegerChecker<uint32_t> (0, 4194303))
->>>>>>> b20186b6
     ;
     return tid;
 }
