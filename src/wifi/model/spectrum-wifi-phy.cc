--- conflicted
+++ resolved
@@ -244,7 +244,6 @@
       return;
     }
   Ptr<Packet> packet = wifiRxParams->packet->Copy ();
-<<<<<<< HEAD
   WifiPhyTag tag;
   bool found = packet->PeekPacketTag (tag);
   if (!found)
@@ -293,10 +292,7 @@
         }
     }
   NS_LOG_INFO ("Received Wi-Fi signal");
-  StartReceivePreambleAndHeader (packet, rxPowerW, rxDuration);
-=======
   StartReceivePreamble (packet, rxPowerW, rxDuration);
->>>>>>> 83a27c36
 }
 
 Ptr<AntennaModel>
