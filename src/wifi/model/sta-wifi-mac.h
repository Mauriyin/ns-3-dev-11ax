/* -*- Mode:C++; c-file-style:"gnu"; indent-tabs-mode:nil; -*- */
/*
 * Copyright (c) 2006, 2009 INRIA
 * Copyright (c) 2009 MIRKO BANCHI
 *
 * This program is free software; you can redistribute it and/or modify
 * it under the terms of the GNU General Public License version 2 as
 * published by the Free Software Foundation;
 *
 * This program is distributed in the hope that it will be useful,
 * but WITHOUT ANY WARRANTY; without even the implied warranty of
 * MERCHANTABILITY or FITNESS FOR A PARTICULAR PURPOSE.  See the
 * GNU General Public License for more details.
 *
 * You should have received a copy of the GNU General Public License
 * along with this program; if not, write to the Free Software
 * Foundation, Inc., 59 Temple Place, Suite 330, Boston, MA  02111-1307  USA
 *
 * Authors: Mathieu Lacage <mathieu.lacage@sophia.inria.fr>
 *          Mirko Banchi <mk.banchi@gmail.com>
 */

#ifndef STA_WIFI_MAC_H
#define STA_WIFI_MAC_H

#include "infrastructure-wifi-mac.h"
#include "mgt-headers.h"

namespace ns3  {

class SupportedRates;
class CapabilityInformation;

/**
 * \ingroup wifi
 *
 * Struct to hold information regarding observed AP through
 * active/passive scanning
 */
struct ApInfo
{
  Mac48Address m_bssid;               ///< BSSID
  Mac48Address m_apAddr;              ///< AP MAC address
  double m_snr;                       ///< SNR
  bool m_activeProbing;               ///< Flag whether active probing is used or not
  MgtBeaconHeader m_beacon;           ///< Beacon header
  MgtProbeResponseHeader m_probeResp; ///< Probe Response header
};

/**
 * \ingroup wifi
 *
 * The Wifi MAC high model for a non-AP STA in a BSS. The state
 * machine is as follows:
 *
   \verbatim
   ---------       --------------                                         -----------
   | Start |       | Associated | <-------------------------        ----> | Refused |
   ---------       --------------                           |      /      -----------
      |              |   /------------------------------\   |     /
      \              v   v                              |   v    /
       \    ----------------     ---------------     -----------------------------
        \-> | Unassociated | --> | Wait Beacon | --> | Wait Association Response |
            ----------------     ---------------     -----------------------------
                  \                  ^     ^ |              ^    ^ |
                   \                 |     | |              |    | |
                    \                v      -               /     -
                     \    -----------------------          /
                      \-> | Wait Probe Response | --------/
                          -----------------------
                                  ^ |
                                  | |
                                   -
   \endverbatim
 *
 * Notes:
 * 1. The state 'Start' is not included in #MacState and only used
 *    for illustration purpose.
 * 2. The Unassociated state is a transient state before STA starts the
 *    scanning procedure which moves it into either Wait Beacon or Wait
 *    Probe Response, based on whether passive or active scanning is
 *    selected.
 * 3. In Wait Beacon and Wait Probe Response, STA is gathering beacon or
 *    probe response packets from APs, resulted in a list of candidate AP.
 *    After the respective timeout, it then tries to associate to the best
 *    AP (i.e., best SNR). STA will switch between the two states and
 *    restart the scanning procedure if SetActiveProbing() called.
 * 4. In the case when AP responded to STA's association request with a
 *    refusal, STA will try to associate to the next best AP until the list
 *    of candidate AP is exhausted which sends STA to Refused state.
 *    - Note that this behavior is not currently tested since ns-3 does not
  *     implement association refusal at present.
 * 5. The transition from Wait Association Response to Unassociated
 *    occurs if an association request fails without explicit
 *    refusal (i.e., the AP fails to respond).
 * 6. The transition from Associated to Wait Association Response
 *    occurs when STA's PHY capabilities changed. In this state, STA
 *    tries to reassociate with the previously associated AP.
 * 7. The transition from Associated to Unassociated occurs if the number
 *    of missed beacons exceeds the threshold.
 */
class StaWifiMac : public InfrastructureWifiMac
{
public:
  /**
   * \brief Get the type ID.
   * \return the object TypeId
   */
  static TypeId GetTypeId (void);

  StaWifiMac ();
  virtual ~StaWifiMac ();

  /**
   * Set up WifiRemoteStationManager associated with this StaWifiMac.
   *
   * \param stationManager the station manager attached to this MAC.
   */
  void SetWifiRemoteStationManager (const Ptr<WifiRemoteStationManager> stationManager);

  /**
   * \param packet the packet to send.
   * \param to the address to which the packet should be sent.
   *
   * The packet should be enqueued in a tx queue, and should be
   * dequeued as soon as the channel access function determines that
   * access is granted to this MAC.
   */
  void Enqueue (Ptr<const Packet> packet, Mac48Address to);

  /**
   * \param phy the physical layer attached to this MAC.
   */
  void SetWifiPhy (const Ptr<WifiPhy> phy);


private:
  /**
   * The current MAC state of the STA.
   */
  enum MacState
  {
    ASSOCIATED,
    WAIT_BEACON,
    WAIT_PROBE_RESP,
    WAIT_ASSOC_RESP,
    UNASSOCIATED,
    REFUSED
  };

  /**
   * Enable or disable active probing.
   *
   * \param enable enable or disable active probing
   */
  void SetActiveProbing (bool enable);
  /**
   * Return whether active probing is enabled.
   *
   * \return true if active probing is enabled, false otherwise
   */
  bool GetActiveProbing (void) const;

  /**
   * Handle a received packet.
   *
   * \param packet the received packet
   * \param hdr the MAC header of the received packet
   */
  void Receive (Ptr<Packet> packet, const WifiMacHeader *hdr);
  /**
   * Update associated AP's information from beacon. If STA is not associated,
   * this information will used for the association process.
   *
   * \param beacon the beacon header
   * \param apAddr MAC address of the AP
   * \param bssid MAC address of BSSID
   */
  void UpdateApInfoFromBeacon (MgtBeaconHeader beacon, Mac48Address apAddr, Mac48Address bssid);
  /**
   * Update AP's information from probe response. This information is required
   * for the association process.
   *
   * \param probeResp the probe response header
   * \param apAddr MAC address of the AP
   * \param bssid MAC address of BSSID
   */
  void UpdateApInfoFromProbeResp (MgtProbeResponseHeader probeResp, Mac48Address apAddr, Mac48Address bssid);
  /**
   * Update AP's information from association response.
   *
   * \param assocResp the association response header
   * \param apAddr MAC address of the AP
   */
  void UpdateApInfoFromAssocResp (MgtAssocResponseHeader assocResp, Mac48Address apAddr);
  /**
   * Update list of candidate AP to associate. The list should contain ApInfo sorted from
   * best to worst SNR, with no duplicate.
   *
   * \param newApInfo the new ApInfo to be inserted
   */
  void UpdateCandidateApList (ApInfo newApInfo);

  /**
   * Forward a probe request packet to the DCF. The standard is not clear on the correct
   * queue for management frames if QoS is supported. We always use the DCF.
   */
  void SendProbeRequest (void);
  /**
   * Forward an association or reassociation request packet to the DCF.
   * The standard is not clear on the correct queue for management frames if QoS is supported.
   * We always use the DCF.
   *
   * \param isReassoc flag whether it is a reassociation request
   *
   */
  void SendAssociationRequest (bool isReassoc);
  /**
   * Forward a CF-Poll response packet to the CFP queue.
   */
  void SendCfPollResponse (void);
  /**
   * Try to ensure that we are associated with an AP by taking an appropriate action
   * depending on the current association status.
   */
  void TryToEnsureAssociated (void);
  /**
   * This method is called after the association timeout occurred. We switch the state to
   * WAIT_ASSOC_RESP and re-send an association request.
   */
  void AssocRequestTimeout (void);
  /**
   * Start the scanning process which trigger active or passive scanning based on the
   * active probing flag.
   */
  void StartScanning (void);
  /**
   * This method is called after wait beacon timeout or wait probe request timeout has
   * occured. This will trigger association process from beacons or probe responses
   * gathered while scanning.
   */
  void ScanningTimeout (void);
  /**
   * Return whether we are associated with an AP.
   *
   * \return true if we are associated with an AP, false otherwise
   */
  bool IsAssociated (void) const;
  /**
   * Return whether we are waiting for an association response from an AP.
   *
   * \return true if we are waiting for an association response from an AP, false otherwise
   */
  bool IsWaitAssocResp (void) const;
  /**
   * Return the Updated Tx Power for OBSS PD.
   *
   * \Return the Updated Tx Power for OBSS PD
   */
  void TxPowerUpdateObssPd (void);
  /**
   * Return the Updated OBSS PD Threshold.
   *
   * \Return the Updated OBSS PD Threshold
   */
  void ObssPdThresholdUpdate (void);
  /**
   * This method is called after we have not received a beacon from the AP
   */
  void MissedBeacons (void);
  /**
   * Restarts the beacon timer.
   *
   * \param delay the delay before the watchdog fires
   */
  void RestartBeaconWatchdog (Time delay);
  /**
   * Return an instance of SupportedRates that contains all rates that we support
   * including HT rates.
   *
   * \return SupportedRates all rates that we support
   */
  SupportedRates GetSupportedRates (void) const;
  /**
   * Set the current MAC state.
   *
   * \param value the new state
   */
  void SetState (MacState value);
  /**
   * Set the EDCA parameters.
   *
   * \param ac the access class
   * \param cwMin the minimum contention window size
   * \param cwMax the maximum contention window size
   * \param aifsn the number of slots that make up an AIFS
   * \param txopLimit the TXOP limit
   */
  void SetEdcaParameters (AcIndex ac, uint32_t cwMin, uint32_t cwMax, uint8_t aifsn, Time txopLimit);
  /**
   * Return the Capability information of the current STA.
   *
   * \return the Capability information that we support
   */
  CapabilityInformation GetCapabilities (void) const;

  MacState m_state;              ///< MAC state
  Time m_probeRequestTimeout;    ///< probe request timeout
  Time m_assocRequestTimeout;    ///< assoc request timeout
  EventId m_probeRequestEvent;   ///< probe request event
  EventId m_assocRequestEvent;   ///< assoc request event
  EventId m_beaconWatchdog;      ///< beacon watchdog
  Time m_beaconWatchdogEnd;      ///< beacon watchdog end
  uint32_t m_maxMissedBeacons;   ///< maximum missed beacons
  bool m_activeProbing;          ///< active probing
  uint16_t m_beaconCount;        ///< # of beacon for AVE
  double m_rssiArray [10];       ///< array for beacon RSSI
  double m_rssiAve;                ///< beacon RSSI Average
  double m_obssPdThresholdLevel; ///< OBSS PD Threshold level
  double m_txPowerObssPd;        ///< OBSS PD TX Power
  double m_txPowerRefObssPd;     ///< OBSS PD TX Reference Power
  double m_obssPdMax;            ///< OBSS PD Max
  double m_obssPdMin;            ///< OBSS PD Min
  /**
   * Indicate that PHY capabilities have changed.
   */
  void PhyCapabilitiesChanged (void);

<<<<<<< HEAD
=======
  void DoInitialize (void);

  MacState m_state;            ///< MAC state
  Time m_waitBeaconTimeout;    ///< wait beacon timeout
  Time m_probeRequestTimeout;  ///< probe request timeout
  Time m_assocRequestTimeout;  ///< assoc request timeout
  EventId m_waitBeaconEvent;   ///< wait beacon event
  EventId m_probeRequestEvent; ///< probe request event
  EventId m_assocRequestEvent; ///< assoc request event
  EventId m_beaconWatchdog;    ///< beacon watchdog
  Time m_beaconWatchdogEnd;    ///< beacon watchdog end
  uint32_t m_maxMissedBeacons; ///< maximum missed beacons
  bool m_activeProbing;        ///< active probing
  std::vector<ApInfo> m_candidateAps; ///< list of candidate APs to associate
  // Note: std::multiset<ApInfo> might be a candidate container to implement
  // this sorted list, but we are using a std::vector because we want to sort
  // based on SNR but find duplicates based on BSSID, and in practice this
  // candidate vector should not be too large.

>>>>>>> a51ce146
  TracedCallback<Mac48Address> m_assocLogger;   ///< assoc logger
  TracedCallback<Mac48Address> m_deAssocLogger; ///< deassoc logger
};

} //namespace ns3

#endif /* STA_WIFI_MAC_H */<|MERGE_RESOLUTION|>--- conflicted
+++ resolved
@@ -253,18 +253,6 @@
    */
   bool IsWaitAssocResp (void) const;
   /**
-   * Return the Updated Tx Power for OBSS PD.
-   *
-   * \Return the Updated Tx Power for OBSS PD
-   */
-  void TxPowerUpdateObssPd (void);
-  /**
-   * Return the Updated OBSS PD Threshold.
-   *
-   * \Return the Updated OBSS PD Threshold
-   */
-  void ObssPdThresholdUpdate (void);
-  /**
    * This method is called after we have not received a beacon from the AP
    */
   void MissedBeacons (void);
@@ -304,30 +292,11 @@
    */
   CapabilityInformation GetCapabilities (void) const;
 
-  MacState m_state;              ///< MAC state
-  Time m_probeRequestTimeout;    ///< probe request timeout
-  Time m_assocRequestTimeout;    ///< assoc request timeout
-  EventId m_probeRequestEvent;   ///< probe request event
-  EventId m_assocRequestEvent;   ///< assoc request event
-  EventId m_beaconWatchdog;      ///< beacon watchdog
-  Time m_beaconWatchdogEnd;      ///< beacon watchdog end
-  uint32_t m_maxMissedBeacons;   ///< maximum missed beacons
-  bool m_activeProbing;          ///< active probing
-  uint16_t m_beaconCount;        ///< # of beacon for AVE
-  double m_rssiArray [10];       ///< array for beacon RSSI
-  double m_rssiAve;                ///< beacon RSSI Average
-  double m_obssPdThresholdLevel; ///< OBSS PD Threshold level
-  double m_txPowerObssPd;        ///< OBSS PD TX Power
-  double m_txPowerRefObssPd;     ///< OBSS PD TX Reference Power
-  double m_obssPdMax;            ///< OBSS PD Max
-  double m_obssPdMin;            ///< OBSS PD Min
   /**
    * Indicate that PHY capabilities have changed.
    */
   void PhyCapabilitiesChanged (void);
 
-<<<<<<< HEAD
-=======
   void DoInitialize (void);
 
   MacState m_state;            ///< MAC state
@@ -347,7 +316,6 @@
   // based on SNR but find duplicates based on BSSID, and in practice this
   // candidate vector should not be too large.
 
->>>>>>> a51ce146
   TracedCallback<Mac48Address> m_assocLogger;   ///< assoc logger
   TracedCallback<Mac48Address> m_deAssocLogger; ///< deassoc logger
 };
