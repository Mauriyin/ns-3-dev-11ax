--- conflicted
+++ resolved
@@ -185,7 +185,6 @@
    */
   CapabilityInformation GetCapabilities (void) const;
 
-<<<<<<< HEAD
   MacState m_state;              ///< MAC state
   Time m_probeRequestTimeout;    ///< probe request timeout
   Time m_assocRequestTimeout;    ///< assoc request timeout
@@ -203,22 +202,10 @@
   double m_txPowerRefObssPd;     ///< OBSS PD TX Reference Power
   double m_obssPdMax;            ///< OBSS PD Max
   double m_obssPdMin;            ///< OBSS PD Min
-=======
   /**
    * Indicate that PHY capabilities have changed.
    */
   void PhyCapabilitiesChanged (void);
-
-  MacState m_state;            ///< MAC state
-  Time m_probeRequestTimeout;  ///< probe request timeout
-  Time m_assocRequestTimeout;  ///< assoc request timeout
-  EventId m_probeRequestEvent; ///< probe request event
-  EventId m_assocRequestEvent; ///< assoc request event
-  EventId m_beaconWatchdog;    ///< beacon watchdog
-  Time m_beaconWatchdogEnd;    ///< beacon watchdog end
-  uint32_t m_maxMissedBeacons; ///< maximum missed beacons
-  bool m_activeProbing;        ///< active probing
->>>>>>> aaa67936
 
   TracedCallback<Mac48Address> m_assocLogger;   ///< assoc logger
   TracedCallback<Mac48Address> m_deAssocLogger; ///< deassoc logger
