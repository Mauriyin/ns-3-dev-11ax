--- conflicted
+++ resolved
@@ -343,11 +343,7 @@
 
   TracedCallback<Mac48Address> m_assocLogger;   ///< assoc logger
   TracedCallback<Mac48Address> m_deAssocLogger; ///< deassoc logger
-<<<<<<< HEAD
-  TracedValue<Time> m_beaconArrival;            ///< beacon arrival logger
-=======
   TracedCallback<Time>         m_beaconArrival; ///< beacon arrival logger
->>>>>>> cd272f39
 };
 
 } //namespace ns3
