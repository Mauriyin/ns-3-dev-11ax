/* -*- Mode:C++; c-file-style:"gnu"; indent-tabs-mode:nil; -*- */
/*
 * Copyright (c) 2005,2006 INRIA
 *
 * This program is free software; you can redistribute it and/or modify
 * it under the terms of the GNU General Public License version 2 as
 * published by the Free Software Foundation;
 *
 * This program is distributed in the hope that it will be useful,
 * but WITHOUT ANY WARRANTY; without even the implied warranty of
 * MERCHANTABILITY or FITNESS FOR A PARTICULAR PURPOSE.  See the
 * GNU General Public License for more details.
 *
 * You should have received a copy of the GNU General Public License
 * along with this program; if not, write to the Free Software
 * Foundation, Inc., 59 Temple Place, Suite 330, Boston, MA  02111-1307  USA
 *
 * Authors: Mathieu Lacage <mathieu.lacage@sophia.inria.fr>
 *          Sébastien Deronne <sebastien.deronne@gmail.com>
 */

#include "ns3/simulator.h"
#include "ns3/log.h"
#include "ns3/pointer.h"
#include "ns3/mobility-model.h"
#include "ns3/uinteger.h"
#include "ns3/random-variable-stream.h"
#include "ns3/error-model.h"
#include "wifi-phy.h"
#include "wifi-phy-tag.h"
#include "ampdu-tag.h"
#include "wifi-utils.h"
#include "frame-capture-model.h"
#include "preamble-detection-model.h"
#include "wifi-radio-energy-model.h"
#include "error-rate-model.h"
#include "regular-wifi-mac.h"
#include "wifi-net-device.h"
#include "ht-configuration.h"
#include "he-configuration.h"

namespace ns3 {

NS_LOG_COMPONENT_DEFINE ("WifiPhy");

/****************************************************************
 *       The actual WifiPhy class
 ****************************************************************/

NS_OBJECT_ENSURE_REGISTERED (WifiPhy);

/**
 * This table maintains the mapping of valid ChannelNumber to
 * Frequency/ChannelWidth pairs.  If you want to make a channel applicable
 * to all standards, then you may use the WIFI_PHY_STANDARD_UNSPECIFIED
 * standard to represent this, as a wildcard.  If you want to limit the
 * configuration of a particular channel/frequency/width to a particular
 * standard(s), then you can specify one or more such bindings.
 */
WifiPhy::ChannelToFrequencyWidthMap WifiPhy::m_channelToFrequencyWidth =
{
  // 802.11b uses width of 22, while OFDM modes use width of 20
  { std::make_pair (1, WIFI_PHY_STANDARD_80211b), std::make_pair (2412, 22) },
  { std::make_pair (1, WIFI_PHY_STANDARD_UNSPECIFIED), std::make_pair (2412, 20) },
  { std::make_pair (2, WIFI_PHY_STANDARD_80211b), std::make_pair (2417, 22) },
  { std::make_pair (2, WIFI_PHY_STANDARD_UNSPECIFIED), std::make_pair (2417, 20) },
  { std::make_pair (3, WIFI_PHY_STANDARD_80211b), std::make_pair (2422, 22) },
  { std::make_pair (3, WIFI_PHY_STANDARD_UNSPECIFIED), std::make_pair (2422, 20) },
  { std::make_pair (4, WIFI_PHY_STANDARD_80211b), std::make_pair (2427, 22) },
  { std::make_pair (4, WIFI_PHY_STANDARD_UNSPECIFIED), std::make_pair (2427, 20) },
  { std::make_pair (5, WIFI_PHY_STANDARD_80211b), std::make_pair (2432, 22) },
  { std::make_pair (5, WIFI_PHY_STANDARD_UNSPECIFIED), std::make_pair (2432, 20) },
  { std::make_pair (6, WIFI_PHY_STANDARD_80211b), std::make_pair (2437, 22) },
  { std::make_pair (6, WIFI_PHY_STANDARD_UNSPECIFIED), std::make_pair (2437, 20) },
  { std::make_pair (7, WIFI_PHY_STANDARD_80211b), std::make_pair (2442, 22) },
  { std::make_pair (7, WIFI_PHY_STANDARD_UNSPECIFIED), std::make_pair (2442, 20) },
  { std::make_pair (8, WIFI_PHY_STANDARD_80211b), std::make_pair (2447, 22) },
  { std::make_pair (8, WIFI_PHY_STANDARD_UNSPECIFIED), std::make_pair (2447, 20) },
  { std::make_pair (9, WIFI_PHY_STANDARD_80211b), std::make_pair (2452, 22) },
  { std::make_pair (9, WIFI_PHY_STANDARD_UNSPECIFIED), std::make_pair (2452, 20) },
  { std::make_pair (10, WIFI_PHY_STANDARD_80211b), std::make_pair (2457, 22) },
  { std::make_pair (10, WIFI_PHY_STANDARD_UNSPECIFIED), std::make_pair (2457, 20) },
  { std::make_pair (11, WIFI_PHY_STANDARD_80211b), std::make_pair (2462, 22) },
  { std::make_pair (11, WIFI_PHY_STANDARD_UNSPECIFIED), std::make_pair (2462, 20) },
  { std::make_pair (12, WIFI_PHY_STANDARD_80211b), std::make_pair (2467, 22) },
  { std::make_pair (12, WIFI_PHY_STANDARD_UNSPECIFIED), std::make_pair (2467, 20) },
  { std::make_pair (13, WIFI_PHY_STANDARD_80211b), std::make_pair (2472, 22) },
  { std::make_pair (13, WIFI_PHY_STANDARD_UNSPECIFIED), std::make_pair (2472, 20) },
  // Only defined for 802.11b
  { std::make_pair (14, WIFI_PHY_STANDARD_80211b), std::make_pair (2484, 22) },

  // Now the 5GHz channels; UNSPECIFIED for 802.11a/n/ac/ax channels
  // 20 MHz channels
  { std::make_pair (36, WIFI_PHY_STANDARD_UNSPECIFIED), std::make_pair (5180, 20) },
  { std::make_pair (40, WIFI_PHY_STANDARD_UNSPECIFIED), std::make_pair (5200, 20) },
  { std::make_pair (44, WIFI_PHY_STANDARD_UNSPECIFIED), std::make_pair (5220, 20) },
  { std::make_pair (48, WIFI_PHY_STANDARD_UNSPECIFIED), std::make_pair (5240, 20) },
  { std::make_pair (52, WIFI_PHY_STANDARD_UNSPECIFIED), std::make_pair (5260, 20) },
  { std::make_pair (56, WIFI_PHY_STANDARD_UNSPECIFIED), std::make_pair (5280, 20) },
  { std::make_pair (60, WIFI_PHY_STANDARD_UNSPECIFIED), std::make_pair (5300, 20) },
  { std::make_pair (64, WIFI_PHY_STANDARD_UNSPECIFIED), std::make_pair (5320, 20) },
  { std::make_pair (100, WIFI_PHY_STANDARD_UNSPECIFIED), std::make_pair (5500, 20) },
  { std::make_pair (104, WIFI_PHY_STANDARD_UNSPECIFIED), std::make_pair (5520, 20) },
  { std::make_pair (108, WIFI_PHY_STANDARD_UNSPECIFIED), std::make_pair (5540, 20) },
  { std::make_pair (112, WIFI_PHY_STANDARD_UNSPECIFIED), std::make_pair (5560, 20) },
  { std::make_pair (116, WIFI_PHY_STANDARD_UNSPECIFIED), std::make_pair (5580, 20) },
  { std::make_pair (120, WIFI_PHY_STANDARD_UNSPECIFIED), std::make_pair (5600, 20) },
  { std::make_pair (124, WIFI_PHY_STANDARD_UNSPECIFIED), std::make_pair (5620, 20) },
  { std::make_pair (128, WIFI_PHY_STANDARD_UNSPECIFIED), std::make_pair (5640, 20) },
  { std::make_pair (132, WIFI_PHY_STANDARD_UNSPECIFIED), std::make_pair (5660, 20) },
  { std::make_pair (136, WIFI_PHY_STANDARD_UNSPECIFIED), std::make_pair (5680, 20) },
  { std::make_pair (140, WIFI_PHY_STANDARD_UNSPECIFIED), std::make_pair (5700, 20) },
  { std::make_pair (144, WIFI_PHY_STANDARD_UNSPECIFIED), std::make_pair (5720, 20) },
  { std::make_pair (149, WIFI_PHY_STANDARD_UNSPECIFIED), std::make_pair (5745, 20) },
  { std::make_pair (153, WIFI_PHY_STANDARD_UNSPECIFIED), std::make_pair (5765, 20) },
  { std::make_pair (157, WIFI_PHY_STANDARD_UNSPECIFIED), std::make_pair (5785, 20) },
  { std::make_pair (161, WIFI_PHY_STANDARD_UNSPECIFIED), std::make_pair (5805, 20) },
  { std::make_pair (165, WIFI_PHY_STANDARD_UNSPECIFIED), std::make_pair (5825, 20) },
  { std::make_pair (169, WIFI_PHY_STANDARD_UNSPECIFIED), std::make_pair (5845, 20) },
  { std::make_pair (173, WIFI_PHY_STANDARD_UNSPECIFIED), std::make_pair (5865, 20) },
  { std::make_pair (177, WIFI_PHY_STANDARD_UNSPECIFIED), std::make_pair (5885, 20) },
  { std::make_pair (181, WIFI_PHY_STANDARD_UNSPECIFIED), std::make_pair (5905, 20) },
  // 40 MHz channels
  { std::make_pair (38, WIFI_PHY_STANDARD_UNSPECIFIED), std::make_pair (5190, 40) },
  { std::make_pair (46, WIFI_PHY_STANDARD_UNSPECIFIED), std::make_pair (5230, 40) },
  { std::make_pair (54, WIFI_PHY_STANDARD_UNSPECIFIED), std::make_pair (5230, 40) },
  { std::make_pair (62, WIFI_PHY_STANDARD_UNSPECIFIED), std::make_pair (5310, 40) },
  { std::make_pair (102, WIFI_PHY_STANDARD_UNSPECIFIED), std::make_pair (5510, 40) },
  { std::make_pair (110, WIFI_PHY_STANDARD_UNSPECIFIED), std::make_pair (5550, 40) },
  { std::make_pair (118, WIFI_PHY_STANDARD_UNSPECIFIED), std::make_pair (5590, 40) },
  { std::make_pair (126, WIFI_PHY_STANDARD_UNSPECIFIED), std::make_pair (5590, 40) },
  { std::make_pair (134, WIFI_PHY_STANDARD_UNSPECIFIED), std::make_pair (5670, 40) },
  { std::make_pair (142, WIFI_PHY_STANDARD_UNSPECIFIED), std::make_pair (5710, 40) },
  { std::make_pair (151, WIFI_PHY_STANDARD_UNSPECIFIED), std::make_pair (5755, 40) },
  { std::make_pair (159, WIFI_PHY_STANDARD_UNSPECIFIED), std::make_pair (5795, 40) },
  { std::make_pair (167, WIFI_PHY_STANDARD_UNSPECIFIED), std::make_pair (5835, 40) },
  { std::make_pair (175, WIFI_PHY_STANDARD_UNSPECIFIED), std::make_pair (5875, 40) },
  // 80 MHz channels
  { std::make_pair (42, WIFI_PHY_STANDARD_UNSPECIFIED), std::make_pair (5210, 80) },
  { std::make_pair (58, WIFI_PHY_STANDARD_UNSPECIFIED), std::make_pair (5290, 80) },
  { std::make_pair (106, WIFI_PHY_STANDARD_UNSPECIFIED), std::make_pair (5530, 80) },
  { std::make_pair (122, WIFI_PHY_STANDARD_UNSPECIFIED), std::make_pair (5610, 80) },
  { std::make_pair (138, WIFI_PHY_STANDARD_UNSPECIFIED), std::make_pair (5690, 80) },
  { std::make_pair (155, WIFI_PHY_STANDARD_UNSPECIFIED), std::make_pair (5775, 80) },
  { std::make_pair (171, WIFI_PHY_STANDARD_UNSPECIFIED), std::make_pair (5855, 80) },
  // 160 MHz channels
  { std::make_pair (50, WIFI_PHY_STANDARD_UNSPECIFIED), std::make_pair (5250, 160) },
  { std::make_pair (114, WIFI_PHY_STANDARD_UNSPECIFIED), std::make_pair (5570, 160) },
  { std::make_pair (163, WIFI_PHY_STANDARD_UNSPECIFIED), std::make_pair (5815, 160) },

  // 802.11p (10 MHz channels at the 5.855-5.925 band
  { std::make_pair (172, WIFI_PHY_STANDARD_80211_10MHZ), std::make_pair (5860, 10) },
  { std::make_pair (174, WIFI_PHY_STANDARD_80211_10MHZ), std::make_pair (5870, 10) },
  { std::make_pair (176, WIFI_PHY_STANDARD_80211_10MHZ), std::make_pair (5880, 10) },
  { std::make_pair (178, WIFI_PHY_STANDARD_80211_10MHZ), std::make_pair (5890, 10) },
  { std::make_pair (180, WIFI_PHY_STANDARD_80211_10MHZ), std::make_pair (5900, 10) },
  { std::make_pair (182, WIFI_PHY_STANDARD_80211_10MHZ), std::make_pair (5910, 10) },
  { std::make_pair (184, WIFI_PHY_STANDARD_80211_10MHZ), std::make_pair (5920, 10) }
};

TypeId
WifiPhy::GetTypeId (void)
{
  static TypeId tid = TypeId ("ns3::WifiPhy")
    .SetParent<Object> ()
    .SetGroupName ("Wifi")
    .AddAttribute ("Frequency",
                   "The operating center frequency (MHz)",
                   UintegerValue (0),
                   MakeUintegerAccessor (&WifiPhy::GetFrequency,
                                         &WifiPhy::SetFrequency),
                   MakeUintegerChecker<uint16_t> ())
    .AddAttribute ("ChannelWidth",
                   "Whether 5MHz, 10MHz, 20MHz, 22MHz, 40MHz, 80 MHz or 160 MHz.",
                   UintegerValue (20),
                   MakeUintegerAccessor (&WifiPhy::GetChannelWidth,
                                         &WifiPhy::SetChannelWidth),
                   MakeUintegerChecker<uint16_t> (5, 160))
    .AddAttribute ("ChannelNumber",
                   "If set to non-zero defined value, will control Frequency and ChannelWidth assignment",
                   UintegerValue (0),
                   MakeUintegerAccessor (&WifiPhy::SetChannelNumber,
                                         &WifiPhy::GetChannelNumber),
                   MakeUintegerChecker<uint8_t> (0, 196))
    .AddAttribute ("EnergyDetectionThreshold",
                   "The energy of a received signal should be higher than "
                   "this threshold (dbm) to allow the PHY layer to detect the signal.",
                   DoubleValue (-101.0),
                   MakeDoubleAccessor (&WifiPhy::SetEdThreshold),
                   MakeDoubleChecker<double> (),
                   TypeId::DEPRECATED, "Replaced by RxSensitivity.")
    .AddAttribute ("RxSensitivity",
                   "The energy of a received signal should be higher than "
                   "this threshold (dBm) for the PHY to detect the signal.",
                   DoubleValue (-101.0),
                   MakeDoubleAccessor (&WifiPhy::SetRxSensitivity,
                                       &WifiPhy::GetRxSensitivity),
                   MakeDoubleChecker<double> ())
    .AddAttribute ("CcaEdThreshold",
                   "The energy of a non Wi-Fi received signal should be higher than "
                   "this threshold (dbm) to allow the PHY layer to declare CCA BUSY state. "
                   "This check is performed on the 20 MHz primary channel only.",
                   DoubleValue (-62.0),
                   MakeDoubleAccessor (&WifiPhy::SetCcaEdThreshold,
                                       &WifiPhy::GetCcaEdThreshold),
                   MakeDoubleChecker<double> ())
    .AddAttribute ("CcaCsThreshold",
                   "CCA-CS (carrier sense) threshold (dBm); the minimum modulation and coding "
                   "rate sensitivity to cause CCA to detect medium busy.",
                   DoubleValue (-82.0),
                   MakeDoubleAccessor (&WifiPhy::SetCcaCsThreshold,
                                       &WifiPhy::GetCcaCsThreshold),
                   MakeDoubleChecker<double> ())
    .AddAttribute ("TxGain",
                   "Transmission gain (dB).",
                   DoubleValue (0.0),
                   MakeDoubleAccessor (&WifiPhy::SetTxGain,
                                       &WifiPhy::GetTxGain),
                   MakeDoubleChecker<double> ())
    .AddAttribute ("RxGain",
                   "Reception gain (dB).",
                   DoubleValue (0.0),
                   MakeDoubleAccessor (&WifiPhy::SetRxGain,
                                       &WifiPhy::GetRxGain),
                   MakeDoubleChecker<double> ())
    .AddAttribute ("TxPowerLevels",
                   "Number of transmission power levels available between "
                   "TxPowerStart and TxPowerEnd included.",
                   UintegerValue (1),
                   MakeUintegerAccessor (&WifiPhy::m_nTxPower),
                   MakeUintegerChecker<uint8_t> ())
    .AddAttribute ("TxPowerEnd",
                   "Maximum available transmission level (dbm).",
                   DoubleValue (16.0206),
                   MakeDoubleAccessor (&WifiPhy::SetTxPowerEnd,
                                       &WifiPhy::GetTxPowerEnd),
                   MakeDoubleChecker<double> ())
    .AddAttribute ("TxPowerStart",
                   "Minimum available transmission level (dbm).",
                   DoubleValue (16.0206),
                   MakeDoubleAccessor (&WifiPhy::SetTxPowerStart,
                                       &WifiPhy::GetTxPowerStart),
                   MakeDoubleChecker<double> ())
    .AddAttribute ("RxNoiseFigure",
                   "Loss (dB) in the Signal-to-Noise-Ratio due to non-idealities in the receiver."
                   " According to Wikipedia (http://en.wikipedia.org/wiki/Noise_figure), this is "
                   "\"the difference in decibels (dB) between"
                   " the noise output of the actual receiver to the noise output of an "
                   " ideal receiver with the same overall gain and bandwidth when the receivers "
                   " are connected to sources at the standard noise temperature T0 (usually 290 K)\".",
                   DoubleValue (7),
                   MakeDoubleAccessor (&WifiPhy::SetRxNoiseFigure),
                   MakeDoubleChecker<double> ())
    .AddAttribute ("State",
                   "The state of the PHY layer.",
                   PointerValue (),
                   MakePointerAccessor (&WifiPhy::m_state),
                   MakePointerChecker<WifiPhyStateHelper> ())
    .AddAttribute ("ChannelSwitchDelay",
                   "Delay between two short frames transmitted on different frequencies.",
                   TimeValue (MicroSeconds (250)),
                   MakeTimeAccessor (&WifiPhy::m_channelSwitchDelay),
                   MakeTimeChecker ())
    .AddAttribute ("Antennas",
                   "The number of antennas on the device.",
                   UintegerValue (1),
                   MakeUintegerAccessor (&WifiPhy::GetNumberOfAntennas,
                                         &WifiPhy::SetNumberOfAntennas),
                   MakeUintegerChecker<uint8_t> (1, 8))
    .AddAttribute ("MaxSupportedTxSpatialStreams",
                   "The maximum number of supported TX spatial streams."
                   "This parameter is only valuable for 802.11n/ac/ax STAs and APs.",
                   UintegerValue (1),
                   MakeUintegerAccessor (&WifiPhy::GetMaxSupportedTxSpatialStreams,
                                         &WifiPhy::SetMaxSupportedTxSpatialStreams),
                   MakeUintegerChecker<uint8_t> (1, 8))
    .AddAttribute ("MaxSupportedRxSpatialStreams",
                   "The maximum number of supported RX spatial streams."
                   "This parameter is only valuable for 802.11n/ac/ax STAs and APs.",
                   UintegerValue (1),
                   MakeUintegerAccessor (&WifiPhy::GetMaxSupportedRxSpatialStreams,
                                         &WifiPhy::SetMaxSupportedRxSpatialStreams),
                   MakeUintegerChecker<uint8_t> (1, 8))
    .AddAttribute ("ShortGuardEnabled",
                   "Whether or not short guard interval is enabled for HT/VHT transmissions."
                   "This parameter is only valuable for 802.11n/ac/ax STAs and APs.",
                   BooleanValue (false),
                   MakeBooleanAccessor (&WifiPhy::GetShortGuardInterval,
                                        &WifiPhy::SetShortGuardInterval),
                   MakeBooleanChecker (),
                   TypeId::DEPRECATED, "Use the HtConfiguration instead")
    .AddAttribute ("GuardInterval",
                   "Whether 800ns, 1600ns or 3200ns guard interval is used for HE transmissions."
                   "This parameter is only valuable for 802.11ax STAs and APs.",
                   TimeValue (NanoSeconds (3200)),
                   MakeTimeAccessor (&WifiPhy::GetGuardInterval,
                                     &WifiPhy::SetGuardInterval),
                   MakeTimeChecker (NanoSeconds (800), NanoSeconds (3200)),
                   TypeId::DEPRECATED, "Use the HeConfiguration instead")
    .AddAttribute ("GreenfieldEnabled",
                   "Whether or not Greenfield is enabled."
                   "This parameter is only valuable for 802.11n STAs and APs.",
                   BooleanValue (false),
                   MakeBooleanAccessor (&WifiPhy::GetGreenfield,
                                        &WifiPhy::SetGreenfield),
                   MakeBooleanChecker (),
                   TypeId::DEPRECATED, "Use the HtConfiguration instead")
    .AddAttribute ("ShortPlcpPreambleSupported",
                   "Whether or not short PLCP preamble is supported."
                   "This parameter is only valuable for 802.11b STAs and APs."
                   "Note: 802.11g APs and STAs always support short PLCP preamble.",
                   BooleanValue (false),
                   MakeBooleanAccessor (&WifiPhy::GetShortPlcpPreambleSupported,
                                        &WifiPhy::SetShortPlcpPreambleSupported),
                   MakeBooleanChecker ())
    .AddAttribute ("FrameCaptureModel",
                   "Ptr to an object that implements the frame capture model",
                   PointerValue (),
                   MakePointerAccessor (&WifiPhy::m_frameCaptureModel),
                   MakePointerChecker <FrameCaptureModel> ())
    .AddAttribute ("PreambleDetectionModel",
                   "Ptr to an object that implements the preamble detection model",
                   PointerValue (),
                   MakePointerAccessor (&WifiPhy::m_preambleDetectionModel),
                   MakePointerChecker <PreambleDetectionModel> ())
    .AddAttribute ("PostReceptionErrorModel",
                   "An optional packet error model can be added to the receive "
                   "packet process after any propagation-based (SNR-based) error "
                   "models have been applied. Typically this is used to force "
                   "specific packet drops, for testing purposes.",
                   PointerValue (),
                   MakePointerAccessor (&WifiPhy::m_postReceptionErrorModel),
                   MakePointerChecker<ErrorModel> ())
    .AddTraceSource ("PhyTxBegin",
                     "Trace source indicating a packet "
                     "has begun transmitting over the channel medium",
                     MakeTraceSourceAccessor (&WifiPhy::m_phyTxBeginTrace),
                     "ns3::Packet::TracedCallback")
    .AddTraceSource ("PhyTxEnd",
                     "Trace source indicating a packet "
                     "has been completely transmitted over the channel. "
                     "NOTE: the only official WifiPhy implementation "
                     "available to this date never fires "
                     "this trace source.",
                     MakeTraceSourceAccessor (&WifiPhy::m_phyTxEndTrace),
                     "ns3::Packet::TracedCallback")
    .AddTraceSource ("PhyTxDrop",
                     "Trace source indicating a packet "
                     "has been dropped by the device during transmission",
                     MakeTraceSourceAccessor (&WifiPhy::m_phyTxDropTrace),
                     "ns3::Packet::TracedCallback")
    .AddTraceSource ("PhyRxBegin",
                     "Trace source indicating a packet "
                     "has begun being received from the channel medium "
                     "by the device",
                     MakeTraceSourceAccessor (&WifiPhy::m_phyRxBeginTrace),
                     "ns3::Packet::TracedCallback")
    .AddTraceSource ("PhyRxEnd",
                     "Trace source indicating a packet "
                     "has been completely received from the channel medium "
                     "by the device",
                     MakeTraceSourceAccessor (&WifiPhy::m_phyRxEndTrace),
                     "ns3::Packet::TracedCallback")
    .AddTraceSource ("PhyRxDrop",
                     "Trace source indicating a packet "
                     "has been dropped by the device during reception",
                     MakeTraceSourceAccessor (&WifiPhy::m_phyRxDropTrace),
                     "ns3::Packet::TracedCallback")
    .AddTraceSource ("MonitorSnifferRx",
                     "Trace source simulating a wifi device in monitor mode "
                     "sniffing all received frames",
                     MakeTraceSourceAccessor (&WifiPhy::m_phyMonitorSniffRxTrace),
                     "ns3::WifiPhy::MonitorSnifferRxTracedCallback")
    .AddTraceSource ("MonitorSnifferTx",
                     "Trace source simulating the capability of a wifi device "
                     "in monitor mode to sniff all frames being transmitted",
                     MakeTraceSourceAccessor (&WifiPhy::m_phyMonitorSniffTxTrace),
                     "ns3::WifiPhy::MonitorSnifferTxTracedCallback")
    .AddTraceSource ("EndOfHePreamble",
<<<<<<< HEAD
                     "Trace source indicating the end of the wifi packet "
                     "preamble",
=======
                     "Trace source indicating the end of the 802.11ax preamble (after training fields)",
>>>>>>> 83a27c36
                     MakeTraceSourceAccessor (&WifiPhy::m_phyEndOfHePreambleTrace),
                     "ns3::WifiPhy::EndOfHePreambleTracedCallback")
  ;
  return tid;
}

WifiPhy::WifiPhy ()
  : m_mpdusNum (0),
    m_plcpSuccess (false),
    m_txMpduReferenceNumber (0xffffffff),
    m_rxMpduReferenceNumber (0xffffffff),
    m_endRxEvent (),
    m_endPlcpRxEvent (),
<<<<<<< HEAD
    m_endPacketDetectionEvent (),
=======
    m_endPreambleDetectionEvent (),
>>>>>>> 83a27c36
    m_standard (WIFI_PHY_STANDARD_UNSPECIFIED),
    m_isConstructed (false),
    m_channelCenterFrequency (0),
    m_initialFrequency (0),
    m_frequencyChannelNumberInitialized (false),
    m_channelWidth (0),
    m_txSpatialStreams (0),
    m_rxSpatialStreams (0),
    m_channelNumber (0),
    m_initialChannelNumber (0),
    m_totalAmpduSize (0),
    m_totalAmpduNumSymbols (0),
    m_currentEvent (0),
    m_wifiRadioEnergyModel (0)
{
  NS_LOG_FUNCTION (this);
  m_random = CreateObject<UniformRandomVariable> ();
  m_state = CreateObject<WifiPhyStateHelper> ();
}

WifiPhy::~WifiPhy ()
{
  NS_LOG_FUNCTION (this);
}

void
WifiPhy::DoDispose (void)
{
  NS_LOG_FUNCTION (this);
  m_endRxEvent.Cancel ();
  m_endPlcpRxEvent.Cancel ();
  m_endPreambleDetectionEvent.Cancel ();
  m_device = 0;
  m_mobility = 0;
  m_state = 0;
  m_wifiRadioEnergyModel = 0;
  m_postReceptionErrorModel = 0;
  m_deviceRateSet.clear ();
  m_deviceMcsSet.clear ();
}

void
WifiPhy::DoInitialize (void)
{
  NS_LOG_FUNCTION (this);
  m_isConstructed = true;
  if (m_frequencyChannelNumberInitialized == true)
    {
      NS_LOG_DEBUG ("Frequency already initialized");
      return;
    }
  InitializeFrequencyChannelNumber ();
}

Ptr<WifiPhyStateHelper>
WifiPhy::GetState (void) const
{
  return m_state;
}

void
WifiPhy::SetReceiveOkCallback (RxOkCallback callback)
{
  m_state->SetReceiveOkCallback (callback);
}

void
WifiPhy::SetReceiveErrorCallback (RxErrorCallback callback)
{
  m_state->SetReceiveErrorCallback (callback);
}

void
WifiPhy::RegisterListener (WifiPhyListener *listener)
{
  m_state->RegisterListener (listener);
}

void
WifiPhy::UnregisterListener (WifiPhyListener *listener)
{
  m_state->UnregisterListener (listener);
}

void
WifiPhy::SetCapabilitiesChangedCallback (Callback<void> callback)
{
  m_capabilitiesChangedCallback = callback;
}

void
WifiPhy::InitializeFrequencyChannelNumber (void)
{
  NS_LOG_FUNCTION (this);

  NS_ASSERT_MSG (m_frequencyChannelNumberInitialized == false, "Initialization called twice");

  // If frequency has been set to a non-zero value during attribute
  // construction phase, the frequency and channel width will drive the
  // initial configuration.  If frequency has not been set, but both
  // standard and channel number have been set, that pair will instead
  // drive the configuration, and frequency and channel number will be
  // aligned
  if (m_initialFrequency != 0)
    {
      SetFrequency (m_initialFrequency);
    }
  else if (m_initialChannelNumber != 0 && GetStandard () != WIFI_PHY_STANDARD_UNSPECIFIED)
    {
      SetChannelNumber (m_initialChannelNumber);
    }
  else if (m_initialChannelNumber != 0 && GetStandard () == WIFI_PHY_STANDARD_UNSPECIFIED)
    {
      NS_FATAL_ERROR ("Error, ChannelNumber " << +GetChannelNumber () << " was set by user, but neither a standard nor a frequency");
    }
  m_frequencyChannelNumberInitialized = true;
}

void
WifiPhy::SetEdThreshold (double threshold)
{
  SetRxSensitivity (threshold);
}

void
WifiPhy::SetRxSensitivity (double threshold)
{
  NS_LOG_FUNCTION (this << threshold);
  m_rxSensitivityW = DbmToW (threshold);
}

double
WifiPhy::GetRxSensitivity (void) const
{
  return WToDbm (m_rxSensitivityW);
}

void
WifiPhy::SetCcaEdThreshold (double threshold)
{
  NS_LOG_FUNCTION (this << threshold);
  m_ccaEdThresholdW = DbmToW (threshold);
}

double
WifiPhy::GetCcaEdThreshold (void) const
{
  return WToDbm (m_ccaEdThresholdW);
}

void
WifiPhy::SetCcaCsThreshold (double threshold)
{
  NS_LOG_FUNCTION (this << threshold);
  m_ccaCsThresholdW = DbmToW (threshold);
}

double
WifiPhy::GetCcaCsThreshold (void) const
{
  return WToDbm (m_ccaCsThresholdW);
}

double
WifiPhy::GetCcaCsThresholdW (void) const
{
  return m_ccaCsThresholdW;
}

void
WifiPhy::SetRxNoiseFigure (double noiseFigureDb)
{
  NS_LOG_FUNCTION (this << noiseFigureDb);
  m_interference.SetNoiseFigure (DbToRatio (noiseFigureDb));
  m_interference.SetNumberOfReceiveAntennas (GetNumberOfAntennas ());
}

void
WifiPhy::SetTxPowerStart (double start)
{
  NS_LOG_FUNCTION (this << start);
  m_txPowerBaseDbm = start;
}

double
WifiPhy::GetTxPowerStart (void) const
{
  return m_txPowerBaseDbm;
}

void
WifiPhy::SetTxPowerEnd (double end)
{
  NS_LOG_FUNCTION (this << end);
  m_txPowerEndDbm = end;
}

double
WifiPhy::GetTxPowerEnd (void) const
{
  return m_txPowerEndDbm;
}

void
WifiPhy::SetNTxPower (uint8_t n)
{
  NS_LOG_FUNCTION (this << +n);
  m_nTxPower = n;
}

uint8_t
WifiPhy::GetNTxPower (void) const
{
  return m_nTxPower;
}

void
WifiPhy::SetTxGain (double gain)
{
  NS_LOG_FUNCTION (this << gain);
  m_txGainDb = gain;
}

double
WifiPhy::GetTxGain (void) const
{
  return m_txGainDb;
}

void
WifiPhy::SetRxGain (double gain)
{
  NS_LOG_FUNCTION (this << gain);
  m_rxGainDb = gain;
}

double
WifiPhy::GetRxGain (void) const
{
  return m_rxGainDb;
}

void
WifiPhy::SetGreenfield (bool greenfield)
{
  NS_LOG_FUNCTION (this << greenfield);
  Ptr<WifiNetDevice> device = DynamicCast<WifiNetDevice> (GetDevice ());
  if (device)
    {
      Ptr<HtConfiguration> htConfiguration = device->GetHtConfiguration ();
      if (htConfiguration)
        {
          htConfiguration->SetGreenfieldSupported (greenfield);
        }
    }
  m_greenfield = greenfield;
}

bool
WifiPhy::GetGreenfield (void) const
{
  Ptr<WifiNetDevice> device = DynamicCast<WifiNetDevice> (GetDevice ());
  if (device)
    {
      Ptr<HtConfiguration> htConfiguration = device->GetHtConfiguration ();
      if (htConfiguration)
        {
          return htConfiguration->GetGreenfieldSupported ();
        }
    }
  return m_greenfield;
}

void
WifiPhy::SetShortGuardInterval (bool shortGuardInterval)
{
  NS_LOG_FUNCTION (this << shortGuardInterval);
  Ptr<WifiNetDevice> device = DynamicCast<WifiNetDevice> (GetDevice ());
  if (device)
    {
      Ptr<HtConfiguration> htConfiguration = device->GetHtConfiguration ();
      if (htConfiguration)
        {
          htConfiguration->SetShortGuardIntervalSupported (shortGuardInterval);
        }
    }
  m_shortGuardInterval = shortGuardInterval;
}

bool
WifiPhy::GetShortGuardInterval (void) const
{
  Ptr<WifiNetDevice> device = DynamicCast<WifiNetDevice> (GetDevice ());
  if (device)
    {
      Ptr<HtConfiguration> htConfiguration = device->GetHtConfiguration ();
      if (htConfiguration)
        {
          return htConfiguration->GetShortGuardIntervalSupported ();
        }
    }
  return m_shortGuardInterval;
}

void
WifiPhy::SetGuardInterval (Time guardInterval)
{
  NS_LOG_FUNCTION (this << guardInterval);
  NS_ASSERT (guardInterval == NanoSeconds (800) || guardInterval == NanoSeconds (1600) || guardInterval == NanoSeconds (3200));
  Ptr<WifiNetDevice> device = DynamicCast<WifiNetDevice> (GetDevice ());
  if (device)
    {
      Ptr<HeConfiguration> heConfiguration = device->GetHeConfiguration ();
      if (heConfiguration)
        {
          heConfiguration->SetGuardInterval (guardInterval);
        }
    }
  m_guardInterval = guardInterval;
}

Time
WifiPhy::GetGuardInterval (void) const
{
  Ptr<WifiNetDevice> device = DynamicCast<WifiNetDevice> (GetDevice ());
  if (device)
    {
      Ptr<HeConfiguration> heConfiguration = device->GetHeConfiguration ();
      if (heConfiguration)
        {
          return heConfiguration->GetGuardInterval ();
        }
    }
  return m_guardInterval;
}

void
WifiPhy::SetShortPlcpPreambleSupported (bool enable)
{
  NS_LOG_FUNCTION (this << enable);
  m_shortPreamble = enable;
}

bool
WifiPhy::GetShortPlcpPreambleSupported (void) const
{
  return m_shortPreamble;
}

void
WifiPhy::SetDevice (const Ptr<NetDevice> device)
{
  m_device = device;
  //TODO: to be removed once deprecated API is cleaned up
  Ptr<HtConfiguration> htConfiguration = DynamicCast<WifiNetDevice> (device)->GetHtConfiguration ();
  if (htConfiguration)
    {
      htConfiguration->SetShortGuardIntervalSupported (m_shortGuardInterval);
      htConfiguration->SetGreenfieldSupported (m_greenfield);
    }
  Ptr<HeConfiguration> heConfiguration = DynamicCast<WifiNetDevice> (device)->GetHeConfiguration ();
  if (heConfiguration)
    {
      heConfiguration->SetGuardInterval (m_guardInterval);
    }
}

Ptr<NetDevice>
WifiPhy::GetDevice (void) const
{
  return m_device;
}

void
WifiPhy::SetMobility (const Ptr<MobilityModel> mobility)
{
  m_mobility = mobility;
}

Ptr<MobilityModel>
WifiPhy::GetMobility (void) const
{
  if (m_mobility != 0)
    {
      return m_mobility;
    }
  else
    {
      return m_device->GetNode ()->GetObject<MobilityModel> ();
    }
}

void
WifiPhy::SetErrorRateModel (const Ptr<ErrorRateModel> rate)
{
  m_interference.SetErrorRateModel (rate);
  m_interference.SetNumberOfReceiveAntennas (GetNumberOfAntennas ());
}

void
WifiPhy::SetPostReceptionErrorModel (const Ptr<ErrorModel> em)
{
  NS_LOG_FUNCTION (this << em);
  m_postReceptionErrorModel = em;
}

void
WifiPhy::SetFrameCaptureModel (const Ptr<FrameCaptureModel> model)
{
  m_frameCaptureModel = model;
}

void
WifiPhy::SetPreambleDetectionModel (const Ptr<PreambleDetectionModel> model)
{
  m_preambleDetectionModel = model;
}

void
WifiPhy::SetWifiRadioEnergyModel (const Ptr<WifiRadioEnergyModel> wifiRadioEnergyModel)
{
  m_wifiRadioEnergyModel = wifiRadioEnergyModel;
}

double
WifiPhy::GetPowerDbm (uint8_t power) const
{
  NS_ASSERT (m_txPowerBaseDbm <= m_txPowerEndDbm);
  NS_ASSERT (m_nTxPower > 0);
  double dbm;
  if (m_nTxPower > 1)
    {
      dbm = m_txPowerBaseDbm + power * (m_txPowerEndDbm - m_txPowerBaseDbm) / (m_nTxPower - 1);
    }
  else
    {
      NS_ASSERT_MSG (m_txPowerBaseDbm == m_txPowerEndDbm, "cannot have TxPowerEnd != TxPowerStart with TxPowerLevels == 1");
      dbm = m_txPowerBaseDbm;
    }
  return dbm;
}

Time
WifiPhy::GetChannelSwitchDelay (void) const
{
  return m_channelSwitchDelay;
}

double
WifiPhy::CalculateSnr (WifiTxVector txVector, double ber) const
{
  return m_interference.GetErrorRateModel ()->CalculateSnr (txVector, ber);
}

void
WifiPhy::ConfigureDefaultsForStandard (WifiPhyStandard standard)
{
  NS_LOG_FUNCTION (this << standard);
  switch (standard)
    {
    case WIFI_PHY_STANDARD_80211a:
      SetChannelWidth (20);
      SetFrequency (5180);
      // Channel number should be aligned by SetFrequency () to 36
      NS_ASSERT (GetChannelNumber () == 36);
      break;
    case WIFI_PHY_STANDARD_80211b:
      SetChannelWidth (22);
      SetFrequency (2412);
      // Channel number should be aligned by SetFrequency () to 1
      NS_ASSERT (GetChannelNumber () == 1);
      break;
    case WIFI_PHY_STANDARD_80211g:
      SetChannelWidth (20);
      SetFrequency (2412);
      // Channel number should be aligned by SetFrequency () to 1
      NS_ASSERT (GetChannelNumber () == 1);
      break;
    case WIFI_PHY_STANDARD_80211_10MHZ:
      SetChannelWidth (10);
      SetFrequency (5860);
      // Channel number should be aligned by SetFrequency () to 172
      NS_ASSERT (GetChannelNumber () == 172);
      break;
    case WIFI_PHY_STANDARD_80211_5MHZ:
      SetChannelWidth (5);
      SetFrequency (5860);
      // Channel number should be aligned by SetFrequency () to 0
      NS_ASSERT (GetChannelNumber () == 0);
      break;
    case WIFI_PHY_STANDARD_holland:
      SetChannelWidth (20);
      SetFrequency (5180);
      // Channel number should be aligned by SetFrequency () to 36
      NS_ASSERT (GetChannelNumber () == 36);
      break;
    case WIFI_PHY_STANDARD_80211n_2_4GHZ:
      SetChannelWidth (20);
      SetFrequency (2412);
      // Channel number should be aligned by SetFrequency () to 1
      NS_ASSERT (GetChannelNumber () == 1);
      break;
    case WIFI_PHY_STANDARD_80211n_5GHZ:
      SetChannelWidth (20);
      SetFrequency (5180);
      // Channel number should be aligned by SetFrequency () to 36
      NS_ASSERT (GetChannelNumber () == 36);
      break;
    case WIFI_PHY_STANDARD_80211ac:
      SetChannelWidth (80);
      SetFrequency (5210);
      // Channel number should be aligned by SetFrequency () to 42
      NS_ASSERT (GetChannelNumber () == 42);
      break;
    case WIFI_PHY_STANDARD_80211ax_2_4GHZ:
      SetChannelWidth (20);
      SetFrequency (2412);
      // Channel number should be aligned by SetFrequency () to 1
      NS_ASSERT (GetChannelNumber () == 1);
      break;
    case WIFI_PHY_STANDARD_80211ax_5GHZ:
      SetChannelWidth (80);
      SetFrequency (5210);
      // Channel number should be aligned by SetFrequency () to 42
      NS_ASSERT (GetChannelNumber () == 42);
      break;
    case WIFI_PHY_STANDARD_UNSPECIFIED:
    default:
      NS_LOG_WARN ("Configuring unspecified standard; performing no action");
      break;
    }
}

void
WifiPhy::Configure80211a (void)
{
  NS_LOG_FUNCTION (this);

  m_deviceRateSet.push_back (WifiPhy::GetOfdmRate6Mbps ());
  m_deviceRateSet.push_back (WifiPhy::GetOfdmRate9Mbps ());
  m_deviceRateSet.push_back (WifiPhy::GetOfdmRate12Mbps ());
  m_deviceRateSet.push_back (WifiPhy::GetOfdmRate18Mbps ());
  m_deviceRateSet.push_back (WifiPhy::GetOfdmRate24Mbps ());
  m_deviceRateSet.push_back (WifiPhy::GetOfdmRate36Mbps ());
  m_deviceRateSet.push_back (WifiPhy::GetOfdmRate48Mbps ());
  m_deviceRateSet.push_back (WifiPhy::GetOfdmRate54Mbps ());
}

void
WifiPhy::Configure80211b (void)
{
  NS_LOG_FUNCTION (this);

  m_deviceRateSet.push_back (WifiPhy::GetDsssRate1Mbps ());
  m_deviceRateSet.push_back (WifiPhy::GetDsssRate2Mbps ());
  m_deviceRateSet.push_back (WifiPhy::GetDsssRate5_5Mbps ());
  m_deviceRateSet.push_back (WifiPhy::GetDsssRate11Mbps ());
}

void
WifiPhy::Configure80211g (void)
{
  NS_LOG_FUNCTION (this);
  Configure80211b ();

  m_deviceRateSet.push_back (WifiPhy::GetErpOfdmRate6Mbps ());
  m_deviceRateSet.push_back (WifiPhy::GetErpOfdmRate9Mbps ());
  m_deviceRateSet.push_back (WifiPhy::GetErpOfdmRate12Mbps ());
  m_deviceRateSet.push_back (WifiPhy::GetErpOfdmRate18Mbps ());
  m_deviceRateSet.push_back (WifiPhy::GetErpOfdmRate24Mbps ());
  m_deviceRateSet.push_back (WifiPhy::GetErpOfdmRate36Mbps ());
  m_deviceRateSet.push_back (WifiPhy::GetErpOfdmRate48Mbps ());
  m_deviceRateSet.push_back (WifiPhy::GetErpOfdmRate54Mbps ());
}

void
WifiPhy::Configure80211_10Mhz (void)
{
  NS_LOG_FUNCTION (this);

  m_deviceRateSet.push_back (WifiPhy::GetOfdmRate3MbpsBW10MHz ());
  m_deviceRateSet.push_back (WifiPhy::GetOfdmRate4_5MbpsBW10MHz ());
  m_deviceRateSet.push_back (WifiPhy::GetOfdmRate6MbpsBW10MHz ());
  m_deviceRateSet.push_back (WifiPhy::GetOfdmRate9MbpsBW10MHz ());
  m_deviceRateSet.push_back (WifiPhy::GetOfdmRate12MbpsBW10MHz ());
  m_deviceRateSet.push_back (WifiPhy::GetOfdmRate18MbpsBW10MHz ());
  m_deviceRateSet.push_back (WifiPhy::GetOfdmRate24MbpsBW10MHz ());
  m_deviceRateSet.push_back (WifiPhy::GetOfdmRate27MbpsBW10MHz ());
}

void
WifiPhy::Configure80211_5Mhz (void)
{
  NS_LOG_FUNCTION (this);

  m_deviceRateSet.push_back (WifiPhy::GetOfdmRate1_5MbpsBW5MHz ());
  m_deviceRateSet.push_back (WifiPhy::GetOfdmRate2_25MbpsBW5MHz ());
  m_deviceRateSet.push_back (WifiPhy::GetOfdmRate3MbpsBW5MHz ());
  m_deviceRateSet.push_back (WifiPhy::GetOfdmRate4_5MbpsBW5MHz ());
  m_deviceRateSet.push_back (WifiPhy::GetOfdmRate6MbpsBW5MHz ());
  m_deviceRateSet.push_back (WifiPhy::GetOfdmRate9MbpsBW5MHz ());
  m_deviceRateSet.push_back (WifiPhy::GetOfdmRate12MbpsBW5MHz ());
  m_deviceRateSet.push_back (WifiPhy::GetOfdmRate13_5MbpsBW5MHz ());
}

void
WifiPhy::ConfigureHolland (void)
{
  NS_LOG_FUNCTION (this);

  m_deviceRateSet.push_back (WifiPhy::GetOfdmRate6Mbps ());
  m_deviceRateSet.push_back (WifiPhy::GetOfdmRate12Mbps ());
  m_deviceRateSet.push_back (WifiPhy::GetOfdmRate18Mbps ());
  m_deviceRateSet.push_back (WifiPhy::GetOfdmRate36Mbps ());
  m_deviceRateSet.push_back (WifiPhy::GetOfdmRate54Mbps ());
}

void
WifiPhy::ConfigureHtDeviceMcsSet (void)
{
  NS_LOG_FUNCTION (this);

  bool htFound = false;
  for (std::vector<uint8_t>::size_type i = 0; i < m_bssMembershipSelectorSet.size (); i++)
    {
      if (m_bssMembershipSelectorSet[i] == HT_PHY)
        {
          htFound = true;
          break;
        }
    }
  if (htFound)
    {
      // erase all HtMcs modes from deviceMcsSet
      std::size_t index = m_deviceMcsSet.size () - 1;
      for (std::vector<WifiMode>::reverse_iterator rit = m_deviceMcsSet.rbegin (); rit != m_deviceMcsSet.rend (); ++rit, --index)
        {
          if (m_deviceMcsSet[index].GetModulationClass () == WIFI_MOD_CLASS_HT)
            {
              m_deviceMcsSet.erase (m_deviceMcsSet.begin () + index);
            }
        }
      m_deviceMcsSet.push_back (WifiPhy::GetHtMcs0 ());
      m_deviceMcsSet.push_back (WifiPhy::GetHtMcs1 ());
      m_deviceMcsSet.push_back (WifiPhy::GetHtMcs2 ());
      m_deviceMcsSet.push_back (WifiPhy::GetHtMcs3 ());
      m_deviceMcsSet.push_back (WifiPhy::GetHtMcs4 ());
      m_deviceMcsSet.push_back (WifiPhy::GetHtMcs5 ());
      m_deviceMcsSet.push_back (WifiPhy::GetHtMcs6 ());
      m_deviceMcsSet.push_back (WifiPhy::GetHtMcs7 ());
      if (GetMaxSupportedTxSpatialStreams () > 1)
        {
          m_deviceMcsSet.push_back (WifiPhy::GetHtMcs8 ());
          m_deviceMcsSet.push_back (WifiPhy::GetHtMcs9 ());
          m_deviceMcsSet.push_back (WifiPhy::GetHtMcs10 ());
          m_deviceMcsSet.push_back (WifiPhy::GetHtMcs11 ());
          m_deviceMcsSet.push_back (WifiPhy::GetHtMcs12 ());
          m_deviceMcsSet.push_back (WifiPhy::GetHtMcs13 ());
          m_deviceMcsSet.push_back (WifiPhy::GetHtMcs14 ());
          m_deviceMcsSet.push_back (WifiPhy::GetHtMcs15 ());
        }
      if (GetMaxSupportedTxSpatialStreams () > 2)
        {
          m_deviceMcsSet.push_back (WifiPhy::GetHtMcs16 ());
          m_deviceMcsSet.push_back (WifiPhy::GetHtMcs17 ());
          m_deviceMcsSet.push_back (WifiPhy::GetHtMcs18 ());
          m_deviceMcsSet.push_back (WifiPhy::GetHtMcs19 ());
          m_deviceMcsSet.push_back (WifiPhy::GetHtMcs20 ());
          m_deviceMcsSet.push_back (WifiPhy::GetHtMcs21 ());
          m_deviceMcsSet.push_back (WifiPhy::GetHtMcs22 ());
          m_deviceMcsSet.push_back (WifiPhy::GetHtMcs23 ());
        }
      if (GetMaxSupportedTxSpatialStreams () > 3)
        {
          m_deviceMcsSet.push_back (WifiPhy::GetHtMcs24 ());
          m_deviceMcsSet.push_back (WifiPhy::GetHtMcs25 ());
          m_deviceMcsSet.push_back (WifiPhy::GetHtMcs26 ());
          m_deviceMcsSet.push_back (WifiPhy::GetHtMcs27 ());
          m_deviceMcsSet.push_back (WifiPhy::GetHtMcs28 ());
          m_deviceMcsSet.push_back (WifiPhy::GetHtMcs29 ());
          m_deviceMcsSet.push_back (WifiPhy::GetHtMcs30 ());
          m_deviceMcsSet.push_back (WifiPhy::GetHtMcs31 ());
        }
    }
}

void
WifiPhy::Configure80211n (void)
{
  NS_LOG_FUNCTION (this);
  if (Is2_4Ghz (GetFrequency ()))
    {
      Configure80211b ();
      Configure80211g ();
    }
  if (Is5Ghz (GetFrequency ()))
    {
      Configure80211a ();
    }
  m_bssMembershipSelectorSet.push_back (HT_PHY);
  ConfigureHtDeviceMcsSet ();
}

void
WifiPhy::Configure80211ac (void)
{
  NS_LOG_FUNCTION (this);
  Configure80211n ();

  m_deviceMcsSet.push_back (WifiPhy::GetVhtMcs0 ());
  m_deviceMcsSet.push_back (WifiPhy::GetVhtMcs1 ());
  m_deviceMcsSet.push_back (WifiPhy::GetVhtMcs2 ());
  m_deviceMcsSet.push_back (WifiPhy::GetVhtMcs3 ());
  m_deviceMcsSet.push_back (WifiPhy::GetVhtMcs4 ());
  m_deviceMcsSet.push_back (WifiPhy::GetVhtMcs5 ());
  m_deviceMcsSet.push_back (WifiPhy::GetVhtMcs6 ());
  m_deviceMcsSet.push_back (WifiPhy::GetVhtMcs7 ());
  m_deviceMcsSet.push_back (WifiPhy::GetVhtMcs8 ());
  m_deviceMcsSet.push_back (WifiPhy::GetVhtMcs9 ());

  m_bssMembershipSelectorSet.push_back (VHT_PHY);
}

void
WifiPhy::Configure80211ax (void)
{
  NS_LOG_FUNCTION (this);
  Configure80211n ();
  if (Is5Ghz (GetFrequency ()))
    {
      Configure80211ac ();
    }
  m_deviceMcsSet.push_back (WifiPhy::GetHeMcs0 ());
  m_deviceMcsSet.push_back (WifiPhy::GetHeMcs1 ());
  m_deviceMcsSet.push_back (WifiPhy::GetHeMcs2 ());
  m_deviceMcsSet.push_back (WifiPhy::GetHeMcs3 ());
  m_deviceMcsSet.push_back (WifiPhy::GetHeMcs4 ());
  m_deviceMcsSet.push_back (WifiPhy::GetHeMcs5 ());
  m_deviceMcsSet.push_back (WifiPhy::GetHeMcs6 ());
  m_deviceMcsSet.push_back (WifiPhy::GetHeMcs7 ());
  m_deviceMcsSet.push_back (WifiPhy::GetHeMcs8 ());
  m_deviceMcsSet.push_back (WifiPhy::GetHeMcs9 ());
  m_deviceMcsSet.push_back (WifiPhy::GetHeMcs10 ());
  m_deviceMcsSet.push_back (WifiPhy::GetHeMcs11 ());

  m_bssMembershipSelectorSet.push_back (HE_PHY);
}

bool
WifiPhy::DefineChannelNumber (uint8_t channelNumber, WifiPhyStandard standard, uint16_t frequency, uint16_t channelWidth)
{
  NS_LOG_FUNCTION (this << +channelNumber << standard << frequency << channelWidth);
  ChannelNumberStandardPair p = std::make_pair (channelNumber, standard);
  ChannelToFrequencyWidthMap::const_iterator it;
  it = m_channelToFrequencyWidth.find (p);
  if (it != m_channelToFrequencyWidth.end ())
    {
      NS_LOG_DEBUG ("channel number/standard already defined; returning false");
      return false;
    }
  FrequencyWidthPair f = std::make_pair (frequency, channelWidth);
  m_channelToFrequencyWidth[p] = f;
  return true;
}

uint8_t
WifiPhy::FindChannelNumberForFrequencyWidth (uint16_t frequency, uint16_t width) const
{
  NS_LOG_FUNCTION (this << frequency << width);
  bool found = false;
  FrequencyWidthPair f = std::make_pair (frequency, width);
  ChannelToFrequencyWidthMap::const_iterator it = m_channelToFrequencyWidth.begin ();
  while (it != m_channelToFrequencyWidth.end ())
    {
      if (it->second == f)
        {
          found = true;
          break;
        }
      ++it;
    }
  if (found)
    {
      NS_LOG_DEBUG ("Found, returning " << +it->first.first);
      return (it->first.first);
    }
  else
    {
      NS_LOG_DEBUG ("Not found, returning 0");
      return 0;
    }
}

void
WifiPhy::ConfigureChannelForStandard (WifiPhyStandard standard)
{
  NS_LOG_FUNCTION (this << standard);
  // If the user has configured both Frequency and ChannelNumber, Frequency
  // takes precedence
  if (GetFrequency () != 0)
    {
      // If Frequency is already set, then see whether a ChannelNumber can
      // be found that matches Frequency and ChannelWidth. If so, configure
      // the ChannelNumber to that channel number. If not, set ChannelNumber to zero.
      NS_LOG_DEBUG ("Frequency set; checking whether a channel number corresponds");
      uint8_t channelNumberSearched = FindChannelNumberForFrequencyWidth (GetFrequency (), GetChannelWidth ());
      if (channelNumberSearched)
        {
          NS_LOG_DEBUG ("Channel number found; setting to " << +channelNumberSearched);
          SetChannelNumber (channelNumberSearched);
        }
      else
        {
          NS_LOG_DEBUG ("Channel number not found; setting to zero");
          SetChannelNumber (0);
        }
    }
  else if (GetChannelNumber () != 0)
    {
      // If the channel number is known for this particular standard or for
      // the unspecified standard, configure using the known values;
      // otherwise, this is a configuration error
      NS_LOG_DEBUG ("Configuring for channel number " << +GetChannelNumber ());
      FrequencyWidthPair f = GetFrequencyWidthForChannelNumberStandard (GetChannelNumber (), standard);
      if (f.first == 0)
        {
          // the specific pair of number/standard is not known
          NS_LOG_DEBUG ("Falling back to check WIFI_PHY_STANDARD_UNSPECIFIED");
          f = GetFrequencyWidthForChannelNumberStandard (GetChannelNumber (), WIFI_PHY_STANDARD_UNSPECIFIED);
        }
      if (f.first == 0)
        {
          NS_FATAL_ERROR ("Error, ChannelNumber " << +GetChannelNumber () << " is unknown for this standard");
        }
      else
        {
          NS_LOG_DEBUG ("Setting frequency to " << f.first << "; width to " << +f.second);
          SetFrequency (f.first);
          SetChannelWidth (f.second);
        }
    }
}

void
WifiPhy::ConfigureStandard (WifiPhyStandard standard)
{
  NS_LOG_FUNCTION (this << standard);
  m_standard = standard;
  m_isConstructed = true;
  if (m_frequencyChannelNumberInitialized == false)
    {
      InitializeFrequencyChannelNumber ();
    }
  if (GetFrequency () == 0 && GetChannelNumber () == 0)
    {
      ConfigureDefaultsForStandard (standard);
    }
  else
    {
      // The user has configured either (or both) Frequency or ChannelNumber
      ConfigureChannelForStandard (standard);
    }
  switch (standard)
    {
    case WIFI_PHY_STANDARD_80211a:
      Configure80211a ();
      break;
    case WIFI_PHY_STANDARD_80211b:
      Configure80211b ();
      break;
    case WIFI_PHY_STANDARD_80211g:
      Configure80211g ();
      break;
    case WIFI_PHY_STANDARD_80211_10MHZ:
      Configure80211_10Mhz ();
      break;
    case WIFI_PHY_STANDARD_80211_5MHZ:
      Configure80211_5Mhz ();
      break;
    case WIFI_PHY_STANDARD_holland:
      ConfigureHolland ();
      break;
    case WIFI_PHY_STANDARD_80211n_2_4GHZ:
      Configure80211n ();
      break;
    case WIFI_PHY_STANDARD_80211n_5GHZ:
      Configure80211n ();
      break;
    case WIFI_PHY_STANDARD_80211ac:
      Configure80211ac ();
      break;
    case WIFI_PHY_STANDARD_80211ax_2_4GHZ:
      Configure80211ax ();
      break;
    case WIFI_PHY_STANDARD_80211ax_5GHZ:
      Configure80211ax ();
      break;
    case WIFI_PHY_STANDARD_UNSPECIFIED:
    default:
      NS_ASSERT (false);
      break;
    }
}

WifiPhyStandard
WifiPhy::GetStandard (void) const
{
  return m_standard;
}

void
WifiPhy::SetFrequency (uint16_t frequency)
{
  NS_LOG_FUNCTION (this << frequency);
  if (m_isConstructed == false)
    {
      NS_LOG_DEBUG ("Saving frequency configuration for initialization");
      m_initialFrequency = frequency;
      return;
    }
  if (GetFrequency () == frequency)
    {
      NS_LOG_DEBUG ("No frequency change requested");
      return;
    }
  if (frequency == 0)
    {
      DoFrequencySwitch (0);
      NS_LOG_DEBUG ("Setting frequency and channel number to zero");
      m_channelCenterFrequency = 0;
      m_channelNumber = 0;
      return;
    }
  // If the user has configured both Frequency and ChannelNumber, Frequency
  // takes precedence.  Lookup the channel number corresponding to the
  // requested frequency.
  uint8_t nch = FindChannelNumberForFrequencyWidth (frequency, GetChannelWidth ());
  if (nch != 0)
    {
      NS_LOG_DEBUG ("Setting frequency " << frequency << " corresponds to channel " << +nch);
      if (DoFrequencySwitch (frequency))
        {
          NS_LOG_DEBUG ("Channel frequency switched to " << frequency << "; channel number to " << +nch);
          m_channelCenterFrequency = frequency;
          m_channelNumber = nch;
        }
      else
        {
          NS_LOG_DEBUG ("Suppressing reassignment of frequency");
        }
    }
  else
    {
      NS_LOG_DEBUG ("Channel number is unknown for frequency " << frequency);
      if (DoFrequencySwitch (frequency))
        {
          NS_LOG_DEBUG ("Channel frequency switched to " << frequency << "; channel number to " << 0);
          m_channelCenterFrequency = frequency;
          m_channelNumber = 0;
        }
      else
        {
          NS_LOG_DEBUG ("Suppressing reassignment of frequency");
        }
    }
}

uint16_t
WifiPhy::GetFrequency (void) const
{
  return m_channelCenterFrequency;
}

void
WifiPhy::SetChannelWidth (uint16_t channelwidth)
{
  NS_LOG_FUNCTION (this << channelwidth);
  NS_ASSERT_MSG (channelwidth == 5 || channelwidth == 10 || channelwidth == 20 || channelwidth == 22 || channelwidth == 40 || channelwidth == 80 || channelwidth == 160, "wrong channel width value");
  bool changed = (m_channelWidth == channelwidth);
  m_channelWidth = channelwidth;
  AddSupportedChannelWidth (channelwidth);
  if (changed && !m_capabilitiesChangedCallback.IsNull ())
    {
      m_capabilitiesChangedCallback ();
    }
}

uint16_t
WifiPhy::GetChannelWidth (void) const
{
  return m_channelWidth;
}

void
WifiPhy::SetNumberOfAntennas (uint8_t antennas)
{
  NS_ASSERT_MSG (antennas > 0 && antennas <= 4, "unsupported number of antennas");
  m_numberOfAntennas = antennas;
  m_interference.SetNumberOfReceiveAntennas (antennas);
}

uint8_t
WifiPhy::GetNumberOfAntennas (void) const
{
  return m_numberOfAntennas;
}

void
WifiPhy::SetMaxSupportedTxSpatialStreams (uint8_t streams)
{
  NS_ASSERT (streams <= GetNumberOfAntennas ());
  bool changed = (m_txSpatialStreams == streams);
  m_txSpatialStreams = streams;
  ConfigureHtDeviceMcsSet ();
  if (changed && !m_capabilitiesChangedCallback.IsNull ())
    {
      m_capabilitiesChangedCallback ();
    }
}

uint8_t
WifiPhy::GetMaxSupportedTxSpatialStreams (void) const
{
  return m_txSpatialStreams;
}

void
WifiPhy::SetMaxSupportedRxSpatialStreams (uint8_t streams)
{
  NS_ASSERT (streams <= GetNumberOfAntennas ());
  bool changed = (m_rxSpatialStreams == streams);
  m_rxSpatialStreams = streams;
  if (changed && !m_capabilitiesChangedCallback.IsNull ())
    {
      m_capabilitiesChangedCallback ();
    }
}

uint8_t
WifiPhy::GetMaxSupportedRxSpatialStreams (void) const
{
  return m_rxSpatialStreams;
}

uint8_t
WifiPhy::GetNBssMembershipSelectors (void) const
{
  return static_cast<uint8_t> (m_bssMembershipSelectorSet.size ());
}

uint8_t
WifiPhy::GetBssMembershipSelector (uint8_t selector) const
{
  return m_bssMembershipSelectorSet[selector];
}

void
WifiPhy::AddSupportedChannelWidth (uint16_t width)
{
  NS_LOG_FUNCTION (this << width);
  for (std::vector<uint32_t>::size_type i = 0; i != m_supportedChannelWidthSet.size (); i++)
    {
      if (m_supportedChannelWidthSet[i] == width)
        {
          return;
        }
    }
  NS_LOG_FUNCTION ("Adding " << width << " to supported channel width set");
  m_supportedChannelWidthSet.push_back (width);
}

std::vector<uint16_t>
WifiPhy::GetSupportedChannelWidthSet (void) const
{
  return m_supportedChannelWidthSet;
}

WifiPhy::FrequencyWidthPair
WifiPhy::GetFrequencyWidthForChannelNumberStandard (uint8_t channelNumber, WifiPhyStandard standard) const
{
  ChannelNumberStandardPair p = std::make_pair (channelNumber, standard);
  FrequencyWidthPair f = m_channelToFrequencyWidth[p];
  return f;
}

void
WifiPhy::SetChannelNumber (uint8_t nch)
{
  NS_LOG_FUNCTION (this << +nch);
  if (m_isConstructed == false)
    {
      NS_LOG_DEBUG ("Saving channel number configuration for initialization");
      m_initialChannelNumber = nch;
      return;
    }
  if (GetChannelNumber () == nch)
    {
      NS_LOG_DEBUG ("No channel change requested");
      return;
    }
  if (nch == 0)
    {
      // This case corresponds to when there is not a known channel
      // number for the requested frequency.  There is no need to call
      // DoChannelSwitch () because DoFrequencySwitch () should have been
      // called by the client
      NS_LOG_DEBUG ("Setting channel number to zero");
      m_channelNumber = 0;
      return;
    }

  // First make sure that the channel number is defined for the standard
  // in use
  FrequencyWidthPair f = GetFrequencyWidthForChannelNumberStandard (nch, GetStandard ());
  if (f.first == 0)
    {
      f = GetFrequencyWidthForChannelNumberStandard (nch, WIFI_PHY_STANDARD_UNSPECIFIED);
    }
  if (f.first != 0)
    {
      if (DoChannelSwitch (nch))
        {
          NS_LOG_DEBUG ("Setting frequency to " << f.first << "; width to " << +f.second);
          m_channelCenterFrequency = f.first;
          SetChannelWidth (f.second);
          m_channelNumber = nch;
        }
      else
        {
          // Subclass may have suppressed (e.g. waiting for state change)
          NS_LOG_DEBUG ("Channel switch suppressed");
        }
    }
  else
    {
      NS_FATAL_ERROR ("Frequency not found for channel number " << +nch);
    }
}

uint8_t
WifiPhy::GetChannelNumber (void) const
{
  return m_channelNumber;
}

bool
WifiPhy::DoChannelSwitch (uint8_t nch)
{
  if (!IsInitialized ())
    {
      //this is not channel switch, this is initialization
      NS_LOG_DEBUG ("initialize to channel " << +nch);
      return true;
    }

  NS_ASSERT (!IsStateSwitching ());
  switch (m_state->GetState ())
    {
    case WifiPhyState::RX:
      NS_LOG_DEBUG ("drop packet because of channel switching while reception");
      m_endPlcpRxEvent.Cancel ();
      m_endRxEvent.Cancel ();
<<<<<<< HEAD
      m_endPacketDetectionEvent.Cancel ();
=======
      m_endPreambleDetectionEvent.Cancel ();
>>>>>>> 83a27c36
      goto switchChannel;
      break;
    case WifiPhyState::TX:
      NS_LOG_DEBUG ("channel switching postponed until end of current transmission");
      Simulator::Schedule (GetDelayUntilIdle (), &WifiPhy::SetChannelNumber, this, nch);
      break;
    case WifiPhyState::CCA_BUSY:
    case WifiPhyState::IDLE:
<<<<<<< HEAD
      if (m_endPacketDetectionEvent.IsRunning ())
      {
        m_endPacketDetectionEvent.Cancel ();
=======
      if (m_endPreambleDetectionEvent.IsRunning ())
      {
        m_endPreambleDetectionEvent.Cancel ();
>>>>>>> 83a27c36
        m_endRxEvent.Cancel ();
      }
      goto switchChannel;
      break;
    case WifiPhyState::SLEEP:
      NS_LOG_DEBUG ("channel switching ignored in sleep mode");
      break;
    default:
      NS_ASSERT (false);
      break;
    }

  return false;

switchChannel:

  NS_LOG_DEBUG ("switching channel " << +GetChannelNumber () << " -> " << +nch);
  m_state->SwitchToChannelSwitching (GetChannelSwitchDelay ());
  m_interference.EraseEvents ();
  /*
   * Needed here to be able to correctly sensed the medium for the first
   * time after the switching. The actual switching is not performed until
   * after m_channelSwitchDelay. Packets received during the switching
   * state are added to the event list and are employed later to figure
   * out the state of the medium after the switching.
   */
  return true;
}

bool
WifiPhy::DoFrequencySwitch (uint16_t frequency)
{
  if (!IsInitialized ())
    {
      //this is not channel switch, this is initialization
      NS_LOG_DEBUG ("start at frequency " << frequency);
      return true;
    }

  NS_ASSERT (!IsStateSwitching ());
  switch (m_state->GetState ())
    {
    case WifiPhyState::RX:
      NS_LOG_DEBUG ("drop packet because of channel/frequency switching while reception");
      m_endPlcpRxEvent.Cancel ();
      m_endRxEvent.Cancel ();
<<<<<<< HEAD
      m_endPacketDetectionEvent.Cancel ();
=======
      m_endPreambleDetectionEvent.Cancel ();
>>>>>>> 83a27c36
      goto switchFrequency;
      break;
    case WifiPhyState::TX:
      NS_LOG_DEBUG ("channel/frequency switching postponed until end of current transmission");
      Simulator::Schedule (GetDelayUntilIdle (), &WifiPhy::SetFrequency, this, frequency);
      break;
    case WifiPhyState::CCA_BUSY:
    case WifiPhyState::IDLE:
      if (m_endPreambleDetectionEvent.IsRunning ())
      {
        m_endPreambleDetectionEvent.Cancel ();
        m_endRxEvent.Cancel ();
      }
      goto switchFrequency;
      break;
    case WifiPhyState::SLEEP:
      NS_LOG_DEBUG ("frequency switching ignored in sleep mode");
      break;
    default:
      NS_ASSERT (false);
      break;
    }

  return false;

switchFrequency:

  NS_LOG_DEBUG ("switching frequency " << GetFrequency () << " -> " << frequency);
  m_state->SwitchToChannelSwitching (GetChannelSwitchDelay ());
  m_interference.EraseEvents ();
  /*
   * Needed here to be able to correctly sensed the medium for the first
   * time after the switching. The actual switching is not performed until
   * after m_channelSwitchDelay. Packets received during the switching
   * state are added to the event list and are employed later to figure
   * out the state of the medium after the switching.
   */
  return true;
}

void
WifiPhy::SetSleepMode (void)
{
  NS_LOG_FUNCTION (this);
  switch (m_state->GetState ())
    {
    case WifiPhyState::TX:
      NS_LOG_DEBUG ("setting sleep mode postponed until end of current transmission");
      Simulator::Schedule (GetDelayUntilIdle (), &WifiPhy::SetSleepMode, this);
      break;
    case WifiPhyState::RX:
      NS_LOG_DEBUG ("setting sleep mode postponed until end of current reception");
      Simulator::Schedule (GetDelayUntilIdle (), &WifiPhy::SetSleepMode, this);
      break;
    case WifiPhyState::SWITCHING:
      NS_LOG_DEBUG ("setting sleep mode postponed until end of channel switching");
      Simulator::Schedule (GetDelayUntilIdle (), &WifiPhy::SetSleepMode, this);
      break;
    case WifiPhyState::CCA_BUSY:
    case WifiPhyState::IDLE:
      NS_LOG_DEBUG ("setting sleep mode");
      m_state->SwitchToSleep ();
      break;
    case WifiPhyState::SLEEP:
      NS_LOG_DEBUG ("already in sleep mode");
      break;
    default:
      NS_ASSERT (false);
      break;
    }
}

void
WifiPhy::SetOffMode (void)
{
  NS_LOG_FUNCTION (this);
<<<<<<< HEAD
  switch (m_state->GetState ())
    {
    case WifiPhyState::RX:
      m_endPlcpRxEvent.Cancel ();
      m_endRxEvent.Cancel ();
      m_endPacketDetectionEvent.Cancel ();
    case WifiPhyState::TX:
    case WifiPhyState::SWITCHING:
    case WifiPhyState::CCA_BUSY:
    case WifiPhyState::IDLE:
    case WifiPhyState::SLEEP:
      m_state->SwitchToOff ();
      break;
    default:
      NS_ASSERT (false);
      break;
    }
=======
  m_endPlcpRxEvent.Cancel ();
  m_endRxEvent.Cancel ();
  m_endPreambleDetectionEvent.Cancel ();
  m_state->SwitchToOff ();
>>>>>>> 83a27c36
}

void
WifiPhy::ResumeFromSleep (void)
{
  NS_LOG_FUNCTION (this);
  switch (m_state->GetState ())
    {
    case WifiPhyState::TX:
    case WifiPhyState::RX:
    case WifiPhyState::IDLE:
    case WifiPhyState::CCA_BUSY:
    case WifiPhyState::SWITCHING:
      {
        NS_LOG_DEBUG ("not in sleep mode, there is nothing to resume");
        break;
      }
    case WifiPhyState::SLEEP:
      {
        NS_LOG_DEBUG ("resuming from sleep mode");
        Time delayUntilCcaEnd = m_interference.GetEnergyDuration (m_ccaEdThresholdW);
        m_state->SwitchFromSleep (delayUntilCcaEnd);
        break;
      }
    default:
      {
        NS_ASSERT (false);
        break;
      }
    }
}

void
WifiPhy::ResumeFromOff (void)
{
  NS_LOG_FUNCTION (this);
  switch (m_state->GetState ())
    {
    case WifiPhyState::TX:
    case WifiPhyState::RX:
    case WifiPhyState::IDLE:
    case WifiPhyState::CCA_BUSY:
    case WifiPhyState::SWITCHING:
    case WifiPhyState::SLEEP:
      {
        NS_LOG_DEBUG ("not in off mode, there is nothing to resume");
        break;
      }
    case WifiPhyState::OFF:
      {
        NS_LOG_DEBUG ("resuming from off mode");
        Time delayUntilCcaEnd = m_interference.GetEnergyDuration (DbmToW (GetCcaEdThreshold ()));
        m_state->SwitchFromOff (delayUntilCcaEnd);
        break;
      }
    default:
      {
        NS_ASSERT (false);
        break;
      }
    }
}

WifiMode
WifiPhy::GetHtPlcpHeaderMode ()
{
  return WifiPhy::GetHtMcs0 ();
}

WifiMode
WifiPhy::GetVhtPlcpHeaderMode ()
{
  return WifiPhy::GetVhtMcs0 ();
}

WifiMode
WifiPhy::GetHePlcpHeaderMode ()
{
  return WifiPhy::GetHeMcs0 ();
}

Time
WifiPhy::GetPreambleDetectionDuration (void)
{
  return MicroSeconds (4);
}

Time
WifiPhy::GetPlcpTrainingSymbolDuration (WifiTxVector txVector)
{
  uint8_t Ndltf, Neltf;
  //We suppose here that STBC = 0.
  //If STBC > 0, we need a different mapping between Nss and Nltf (IEEE 802.11n-2012 standard, page 1682).
  if (txVector.GetNss () < 3)
    {
      Ndltf = txVector.GetNss ();
    }
  else if (txVector.GetNss () < 5)
    {
      Ndltf = 4;
    }
  else if (txVector.GetNss () < 7)
    {
      Ndltf = 6;
    }
  else
    {
      Ndltf = 8;
    }

  if (txVector.GetNess () < 3)
    {
      Neltf = txVector.GetNess ();
    }
  else
    {
      Neltf = 4;
    }

  switch (txVector.GetPreambleType ())
    {
    case WIFI_PREAMBLE_HT_MF:
      return MicroSeconds (4 + (4 * Ndltf) + (4 * Neltf));
    case WIFI_PREAMBLE_HT_GF:
      return MicroSeconds ((4 * Ndltf) + (4 * Neltf));
    case WIFI_PREAMBLE_VHT:
      return MicroSeconds (4 + (4 * Ndltf));
    case WIFI_PREAMBLE_HE_SU:
      return MicroSeconds (4 + (8 * Ndltf));
    default:
      return MicroSeconds (0);
    }
}

Time
WifiPhy::GetPlcpHtSigHeaderDuration (WifiPreamble preamble)
{
  switch (preamble)
    {
    case WIFI_PREAMBLE_HT_MF:
    case WIFI_PREAMBLE_HT_GF:
      //HT-SIG
      return MicroSeconds (8);
    default:
      //no HT-SIG for non HT
      return MicroSeconds (0);
    }
}

Time
WifiPhy::GetPlcpSigA1Duration (WifiPreamble preamble)
{
  switch (preamble)
    {
    case WIFI_PREAMBLE_VHT:
    case WIFI_PREAMBLE_HE_SU:
      //VHT-SIG-A1 and HE-SIG-A1
      return MicroSeconds (4);
    default:
      // no SIG-A1
      return MicroSeconds (0);
    }
}

Time
WifiPhy::GetPlcpSigA2Duration (WifiPreamble preamble)
{
  switch (preamble)
    {
    case WIFI_PREAMBLE_VHT:
    case WIFI_PREAMBLE_HE_SU:
      //VHT-SIG-A2 and HE-SIG-A2
      return MicroSeconds (4);
    default:
      // no SIG-A2
      return MicroSeconds (0);
    }
}

Time
WifiPhy::GetPlcpSigBDuration (WifiPreamble preamble)
{
  switch (preamble)
    {
    case WIFI_PREAMBLE_VHT:
      //VHT-SIG-B
      return MicroSeconds (4);
    case WIFI_PREAMBLE_HE_SU:
      //HE-SIG-B: MU not supported so HE-SIG-B not used
      return MicroSeconds (0);
    default:
      // no SIG-B
      return MicroSeconds (0);
    }
}

WifiMode
WifiPhy::GetPlcpHeaderMode (WifiTxVector txVector)
{
  switch (txVector.GetMode ().GetModulationClass ())
    {
    case WIFI_MOD_CLASS_OFDM:
    case WIFI_MOD_CLASS_HT:
    case WIFI_MOD_CLASS_VHT:
    case WIFI_MOD_CLASS_HE:
      switch (txVector.GetChannelWidth ())
        {
        case 5:
          return WifiPhy::GetOfdmRate1_5MbpsBW5MHz ();
        case 10:
          return WifiPhy::GetOfdmRate3MbpsBW10MHz ();
        case 20:
        case 40:
        case 80:
        case 160:
        default:
          //(Section 18.3.2 "PLCP frame format"; IEEE Std 802.11-2012)
          //actually this is only the first part of the PlcpHeader,
          //because the last 16 bits of the PlcpHeader are using the
          //same mode of the payload
          return WifiPhy::GetOfdmRate6Mbps ();
        }
    case WIFI_MOD_CLASS_ERP_OFDM:
      return WifiPhy::GetErpOfdmRate6Mbps ();
    case WIFI_MOD_CLASS_DSSS:
    case WIFI_MOD_CLASS_HR_DSSS:
      if (txVector.GetPreambleType () == WIFI_PREAMBLE_LONG || txVector.GetMode () == WifiPhy::GetDsssRate1Mbps ())
        {
          //(Section 16.2.3 "PLCP field definitions" and Section 17.2.2.2 "Long PPDU format"; IEEE Std 802.11-2012)
          return WifiPhy::GetDsssRate1Mbps ();
        }
      else //WIFI_PREAMBLE_SHORT
        {
          //(Section 17.2.2.3 "Short PPDU format"; IEEE Std 802.11-2012)
          return WifiPhy::GetDsssRate2Mbps ();
        }
    default:
      NS_FATAL_ERROR ("unsupported modulation class");
      return WifiMode ();
    }
}

Time
WifiPhy::GetPlcpHeaderDuration (WifiTxVector txVector)
{
  WifiPreamble preamble = txVector.GetPreambleType ();
  if (preamble == WIFI_PREAMBLE_NONE)
    {
      return MicroSeconds (0);
    }
  switch (txVector.GetMode ().GetModulationClass ())
    {
    case WIFI_MOD_CLASS_OFDM:
      {
        switch (txVector.GetChannelWidth ())
          {
          case 20:
          default:
            //(Section 18.3.3 "PLCP preamble (SYNC))" and Figure 18-4 "OFDM training structure"; IEEE Std 802.11-2012)
            //also (Section 18.3.2.4 "Timing related parameters" Table 18-5 "Timing-related parameters"; IEEE Std 802.11-2012)
            //We return the duration of the SIGNAL field only, since the
            //SERVICE field (which strictly speaking belongs to the PLCP
            //header, see Section 18.3.2 and Figure 18-1) is sent using the
            //payload mode.
            return MicroSeconds (4);
          case 10:
            //(Section 18.3.2.4 "Timing related parameters" Table 18-5 "Timing-related parameters"; IEEE Std 802.11-2012)
            return MicroSeconds (8);
          case 5:
            //(Section 18.3.2.4 "Timing related parameters" Table 18-5 "Timing-related parameters"; IEEE Std 802.11-2012)
            return MicroSeconds (16);
          }
      }
    case WIFI_MOD_CLASS_HT:
      {
        //L-SIG
        //IEEE 802.11n Figure 20.1
        switch (preamble)
          {
          case WIFI_PREAMBLE_HT_MF:
          default:
            return MicroSeconds (4);
          case WIFI_PREAMBLE_HT_GF:
            return MicroSeconds (0);
          }
      }
    case WIFI_MOD_CLASS_ERP_OFDM:
    case WIFI_MOD_CLASS_VHT:
      //L-SIG
      return MicroSeconds (4);
    case WIFI_MOD_CLASS_HE:
      //LSIG + R-LSIG
      return MicroSeconds (8);
    case WIFI_MOD_CLASS_DSSS:
    case WIFI_MOD_CLASS_HR_DSSS:
      if ((preamble == WIFI_PREAMBLE_SHORT) && (txVector.GetMode ().GetDataRate (22) > 1000000))
        {
          //(Section 17.2.2.3 "Short PPDU format" and Figure 17-2 "Short PPDU format"; IEEE Std 802.11-2012)
          return MicroSeconds (24);
        }
      else //WIFI_PREAMBLE_LONG
        {
          //(Section 17.2.2.2 "Long PPDU format" and Figure 17-1 "Short PPDU format"; IEEE Std 802.11-2012)
          return MicroSeconds (48);
        }
    default:
      NS_FATAL_ERROR ("unsupported modulation class");
      return MicroSeconds (0);
    }
}

Time
WifiPhy::GetStartOfPacketDuration (WifiTxVector txVector)
{
  return MicroSeconds (4);
}

Time
WifiPhy::GetPlcpPreambleDuration (WifiTxVector txVector)
{
  WifiPreamble preamble = txVector.GetPreambleType ();
  if (preamble == WIFI_PREAMBLE_NONE)
    {
      return MicroSeconds (0);
    }
  switch (txVector.GetMode ().GetModulationClass ())
    {
    case WIFI_MOD_CLASS_OFDM:
      {
        switch (txVector.GetChannelWidth ())
          {
          case 20:
          default:
            //(Section 18.3.3 "PLCP preamble (SYNC))" Figure 18-4 "OFDM training structure"
            //also Section 18.3.2.3 "Modulation-dependent parameters" Table 18-4 "Modulation-dependent parameters"; IEEE Std 802.11-2012)
            return MicroSeconds (16);
          case 10:
            //(Section 18.3.3 "PLCP preamble (SYNC))" Figure 18-4 "OFDM training structure"
            //also Section 18.3.2.3 "Modulation-dependent parameters" Table 18-4 "Modulation-dependent parameters"; IEEE Std 802.11-2012)
            return MicroSeconds (32);
          case 5:
            //(Section 18.3.3 "PLCP preamble (SYNC))" Figure 18-4 "OFDM training structure"
            //also Section 18.3.2.3 "Modulation-dependent parameters" Table 18-4 "Modulation-dependent parameters"; IEEE Std 802.11-2012)
            return MicroSeconds (64);
          }
      }
    case WIFI_MOD_CLASS_HT:
    case WIFI_MOD_CLASS_VHT:
    case WIFI_MOD_CLASS_HE:
      //L-STF + L-LTF
      return MicroSeconds (16);
    case WIFI_MOD_CLASS_ERP_OFDM:
      return MicroSeconds (16);
    case WIFI_MOD_CLASS_DSSS:
    case WIFI_MOD_CLASS_HR_DSSS:
      if ((preamble == WIFI_PREAMBLE_SHORT) && (txVector.GetMode ().GetDataRate (22) > 1000000))
        {
          //(Section 17.2.2.3 "Short PPDU format)" Figure 17-2 "Short PPDU format"; IEEE Std 802.11-2012)
          return MicroSeconds (72);
        }
      else //WIFI_PREAMBLE_LONG
        {
          //(Section 17.2.2.2 "Long PPDU format)" Figure 17-1 "Long PPDU format"; IEEE Std 802.11-2012)
          return MicroSeconds (144);
        }
    default:
      NS_FATAL_ERROR ("unsupported modulation class");
      return MicroSeconds (0);
    }
}

Time
WifiPhy::GetPayloadDuration (uint32_t size, WifiTxVector txVector, uint16_t frequency)
{
  NS_LOG_FUNCTION (this);
  return GetPayloadDuration (size, txVector, frequency, NORMAL_MPDU, 0);
}

Time
WifiPhy::GetPayloadDuration (uint32_t size, WifiTxVector txVector, uint16_t frequency, MpduType mpdutype, uint8_t incFlag)
{
  WifiMode payloadMode = txVector.GetMode ();
  WifiPreamble preamble = txVector.GetPreambleType ();
  NS_LOG_FUNCTION (size << payloadMode);

  double stbc = 1;
  if (txVector.IsStbc ()
      && (payloadMode.GetModulationClass () == WIFI_MOD_CLASS_HT
          || payloadMode.GetModulationClass () == WIFI_MOD_CLASS_VHT))
    {
      stbc = 2;
    }

  double Nes = 1;
  //todo: improve logic to reduce the number of if cases
  //todo: extend to NSS > 4 for VHT rates
  if (payloadMode == GetHtMcs21()
      || payloadMode == GetHtMcs22 ()
      || payloadMode == GetHtMcs23 ()
      || payloadMode == GetHtMcs28 ()
      || payloadMode == GetHtMcs29 ()
      || payloadMode == GetHtMcs30 ()
      || payloadMode == GetHtMcs31 ())
    {
      Nes = 2;
    }
  if (payloadMode.GetModulationClass () == WIFI_MOD_CLASS_VHT)
    {
      if (txVector.GetChannelWidth () == 40
          && txVector.GetNss () == 3
          && payloadMode.GetMcsValue () >= 8)
        {
          Nes = 2;
        }
      if (txVector.GetChannelWidth () == 80
          && txVector.GetNss () == 2
          && payloadMode.GetMcsValue () >= 7)
        {
          Nes = 2;
        }
      if (txVector.GetChannelWidth () == 80
          && txVector.GetNss () == 3
          && payloadMode.GetMcsValue () >= 7)
        {
          Nes = 2;
        }
      if (txVector.GetChannelWidth () == 80
          && txVector.GetNss () == 3
          && payloadMode.GetMcsValue () == 9)
        {
          Nes = 3;
        }
      if (txVector.GetChannelWidth () == 80
          && txVector.GetNss () == 4
          && payloadMode.GetMcsValue () >= 4)
        {
          Nes = 2;
        }
      if (txVector.GetChannelWidth () == 80
          && txVector.GetNss () == 4
          && payloadMode.GetMcsValue () >= 7)
        {
          Nes = 3;
        }
      if (txVector.GetChannelWidth () == 160
          && payloadMode.GetMcsValue () >= 7)
        {
          Nes = 2;
        }
      if (txVector.GetChannelWidth () == 160
          && txVector.GetNss () == 2
          && payloadMode.GetMcsValue () >= 4)
        {
          Nes = 2;
        }
      if (txVector.GetChannelWidth () == 160
          && txVector.GetNss () == 2
          && payloadMode.GetMcsValue () >= 7)
        {
          Nes = 3;
        }
      if (txVector.GetChannelWidth () == 160
          && txVector.GetNss () == 3
          && payloadMode.GetMcsValue () >= 3)
        {
          Nes = 2;
        }
      if (txVector.GetChannelWidth () == 160
          && txVector.GetNss () == 3
          && payloadMode.GetMcsValue () >= 5)
        {
          Nes = 3;
        }
      if (txVector.GetChannelWidth () == 160
          && txVector.GetNss () == 3
          && payloadMode.GetMcsValue () >= 7)
        {
          Nes = 4;
        }
      if (txVector.GetChannelWidth () == 160
          && txVector.GetNss () == 4
          && payloadMode.GetMcsValue () >= 2)
        {
          Nes = 2;
        }
      if (txVector.GetChannelWidth () == 160
          && txVector.GetNss () == 4
          && payloadMode.GetMcsValue () >= 4)
        {
          Nes = 3;
        }
      if (txVector.GetChannelWidth () == 160
          && txVector.GetNss () == 4
          && payloadMode.GetMcsValue () >= 5)
        {
          Nes = 4;
        }
      if (txVector.GetChannelWidth () == 160
          && txVector.GetNss () == 4
          && payloadMode.GetMcsValue () >= 7)
        {
          Nes = 6;
        }
    }

  Time symbolDuration = Seconds (0);
  switch (payloadMode.GetModulationClass ())
    {
    case WIFI_MOD_CLASS_OFDM:
    case WIFI_MOD_CLASS_ERP_OFDM:
      {
        //(Section 18.3.2.4 "Timing related parameters" Table 18-5 "Timing-related parameters"; IEEE Std 802.11-2012
        //corresponds to T_{SYM} in the table)
        switch (txVector.GetChannelWidth ())
          {
          case 20:
          default:
            symbolDuration = MicroSeconds (4);
            break;
          case 10:
            symbolDuration = MicroSeconds (8);
            break;
          case 5:
            symbolDuration = MicroSeconds (16);
            break;
          }
        break;
      }
    case WIFI_MOD_CLASS_HT:
    case WIFI_MOD_CLASS_VHT:
      {
        //if short GI data rate is used then symbol duration is 3.6us else symbol duration is 4us
        //In the future has to create a stationmanager that only uses these data rates if sender and receiver support GI
        uint16_t gi = txVector.GetGuardInterval ();
        NS_ASSERT (gi == 400 || gi == 800);
        symbolDuration = NanoSeconds (3200 + gi);
      }
      break;
    case WIFI_MOD_CLASS_HE:
      {
        //if short GI data rate is used then symbol duration is 3.6us else symbol duration is 4us
        //In the future has to create a stationmanager that only uses these data rates if sender and receiver support GI
        uint16_t gi = txVector.GetGuardInterval ();
        NS_ASSERT (gi == 800 || gi == 1600 || gi == 3200);
        symbolDuration = NanoSeconds (12800 + gi);
      }
      break;
    default:
      break;
    }

  double numDataBitsPerSymbol = payloadMode.GetDataRate (txVector) * symbolDuration.GetNanoSeconds () / 1e9;

  double numSymbols = 0;
  if (mpdutype == MPDU_IN_AGGREGATE && preamble != WIFI_PREAMBLE_NONE)
    {
      //First packet in an A-MPDU
      numSymbols = (stbc * (16 + size * 8.0 + 6 * Nes) / (stbc * numDataBitsPerSymbol));
      if (incFlag == 1)
        {
          m_totalAmpduSize += size;
          m_totalAmpduNumSymbols += numSymbols;
        }
    }
  else if (mpdutype == MPDU_IN_AGGREGATE && preamble == WIFI_PREAMBLE_NONE)
    {
      //consecutive packets in an A-MPDU
      numSymbols = (stbc * size * 8.0) / (stbc * numDataBitsPerSymbol);
      if (incFlag == 1)
        {
          m_totalAmpduSize += size;
          m_totalAmpduNumSymbols += numSymbols;
        }
    }
  else if (mpdutype == LAST_MPDU_IN_AGGREGATE && preamble == WIFI_PREAMBLE_NONE)
    {
      //last packet in an A-MPDU
      uint32_t totalAmpduSize = m_totalAmpduSize + size;
      numSymbols = lrint (stbc * ceil ((16 + totalAmpduSize * 8.0 + 6 * Nes) / (stbc * numDataBitsPerSymbol)));
      NS_ASSERT (m_totalAmpduNumSymbols <= numSymbols);
      numSymbols -= m_totalAmpduNumSymbols;
      if (incFlag == 1)
        {
          m_totalAmpduSize = 0;
          m_totalAmpduNumSymbols = 0;
        }
    }
  else if (mpdutype == NORMAL_MPDU && preamble != WIFI_PREAMBLE_NONE)
    {
      //Not an A-MPDU
      // The number of OFDM symbols in the data field when BCC encoding 
      // is used is given in equation 19-32 of the IEEE 802.11-2016 standard.
      numSymbols = lrint (stbc * ceil ((16 + size * 8.0 + 6.0 * Nes) / (stbc * numDataBitsPerSymbol)));
    }
  else
    {
      NS_FATAL_ERROR ("Wrong combination of preamble and packet type");
    }

  switch (payloadMode.GetModulationClass ())
    {
    case WIFI_MOD_CLASS_OFDM:
    case WIFI_MOD_CLASS_ERP_OFDM:
      {
        //Add signal extension for ERP PHY
        if (payloadMode.GetModulationClass () == WIFI_MOD_CLASS_ERP_OFDM)
          {
            return FemtoSeconds (static_cast<uint64_t> (numSymbols * symbolDuration.GetFemtoSeconds ())) + MicroSeconds (6);
          }
        else
          {
            return FemtoSeconds (static_cast<uint64_t> (numSymbols * symbolDuration.GetFemtoSeconds ()));
          }
      }
    case WIFI_MOD_CLASS_HT:
    case WIFI_MOD_CLASS_VHT:
      {
        if (payloadMode.GetModulationClass () == WIFI_MOD_CLASS_HT && Is2_4Ghz (frequency)
            && ((mpdutype == NORMAL_MPDU && preamble != WIFI_PREAMBLE_NONE)
                || (mpdutype == LAST_MPDU_IN_AGGREGATE && preamble == WIFI_PREAMBLE_NONE))) //at 2.4 GHz
          {
            return FemtoSeconds (static_cast<uint64_t> (numSymbols * symbolDuration.GetFemtoSeconds ())) + MicroSeconds (6);
          }
        else //at 5 GHz
          {
            return FemtoSeconds (static_cast<uint64_t> (numSymbols * symbolDuration.GetFemtoSeconds ()));
          }
      }
    case WIFI_MOD_CLASS_HE:
      {
        if (Is2_4Ghz (frequency)
            && ((mpdutype == NORMAL_MPDU && preamble != WIFI_PREAMBLE_NONE)
                || (mpdutype == LAST_MPDU_IN_AGGREGATE && preamble == WIFI_PREAMBLE_NONE))) //at 2.4 GHz
          {
            return FemtoSeconds (static_cast<uint64_t> (numSymbols * symbolDuration.GetFemtoSeconds ())) + MicroSeconds (6);
          }
        else //at 5 GHz
          {
            return FemtoSeconds (static_cast<uint64_t> (numSymbols * symbolDuration.GetFemtoSeconds ()));
          }
      }
    case WIFI_MOD_CLASS_DSSS:
    case WIFI_MOD_CLASS_HR_DSSS:
      return MicroSeconds (lrint (ceil ((size * 8.0) / (payloadMode.GetDataRate (22) / 1.0e6))));
    default:
      NS_FATAL_ERROR ("unsupported modulation class");
      return MicroSeconds (0);
    }
}

Time
WifiPhy::CalculatePlcpPreambleDuration (WifiTxVector txVector)
{
  // WifiPreamble preamble = txVector.GetPreambleType ();
  Time duration = GetPlcpPreambleDuration (txVector);
  return duration;
}

Time
WifiPhy::CalculatePlcpHeaderDuration (WifiTxVector txVector)
{
  WifiPreamble preamble = txVector.GetPreambleType ();
  Time duration = GetPlcpHeaderDuration (txVector)
    + GetPlcpHtSigHeaderDuration (preamble)
    + GetPlcpSigA1Duration (preamble)
    + GetPlcpSigA2Duration (preamble)
    + GetPlcpTrainingSymbolDuration (txVector)
    + GetPlcpSigBDuration (preamble);
  return duration;
}

Time
WifiPhy::CalculatePlcpPreambleAndHeaderDuration (WifiTxVector txVector)
{
  WifiPreamble preamble = txVector.GetPreambleType ();
  Time duration = GetPlcpPreambleDuration (txVector)
    + GetPlcpHeaderDuration (txVector)
    + GetPlcpHtSigHeaderDuration (preamble)
    + GetPlcpSigA1Duration (preamble)
    + GetPlcpSigA2Duration (preamble)
    + GetPlcpTrainingSymbolDuration (txVector)
    + GetPlcpSigBDuration (preamble);
  return duration;
}

Time
WifiPhy::CalculateTxDuration (uint32_t size, WifiTxVector txVector, uint16_t frequency, MpduType mpdutype, uint8_t incFlag)
{
  NS_LOG_FUNCTION (this);
  Time duration = CalculatePlcpPreambleAndHeaderDuration (txVector)
    + GetPayloadDuration (size, txVector, frequency, mpdutype, incFlag);
  return duration;
}

Time
WifiPhy::CalculateTxDuration (uint32_t size, WifiTxVector txVector, uint16_t frequency)
{
  NS_LOG_FUNCTION (this);
  return CalculateTxDuration (size, txVector, frequency, NORMAL_MPDU, 0);
}

void
WifiPhy::NotifyTxBegin (Ptr<const Packet> packet)
{
  m_phyTxBeginTrace (packet);
}

void
WifiPhy::NotifyTxEnd (Ptr<const Packet> packet)
{
  m_phyTxEndTrace (packet);
}

void
WifiPhy::NotifyTxDrop (Ptr<const Packet> packet)
{
  m_phyTxDropTrace (packet);
}

void
WifiPhy::NotifyRxBegin (Ptr<const Packet> packet)
{
  m_phyRxBeginTrace (packet);
}

void
WifiPhy::NotifyRxEnd (Ptr<const Packet> packet)
{
  m_phyRxEndTrace (packet);
}

void
WifiPhy::NotifyRxDrop (Ptr<const Packet> packet)
{
  m_phyRxDropTrace (packet);
}

void
WifiPhy::NotifyMonitorSniffRx (Ptr<const Packet> packet, uint16_t channelFreqMhz, WifiTxVector txVector, MpduInfo aMpdu, SignalNoiseDbm signalNoise)
{
  m_phyMonitorSniffRxTrace (packet, channelFreqMhz, txVector, aMpdu, signalNoise);
}

void
WifiPhy::NotifyMonitorSniffTx (Ptr<const Packet> packet, uint16_t channelFreqMhz, WifiTxVector txVector, MpduInfo aMpdu)
{
  m_phyMonitorSniffTxTrace (packet, channelFreqMhz, txVector, aMpdu);
}

void
<<<<<<< HEAD
WifiPhy::NotifyEndOfHePreamble (HeSigAParameters params)
{
//std::cout << "rssi=" << rssi << " BSS Color=" << ((uint32_t) bssColor) << std::endl;
=======
WifiPhy::NotifyEndOfHePreamble (HePreambleParameters params)
{
>>>>>>> 83a27c36
  m_phyEndOfHePreambleTrace (params);
}

void
WifiPhy::SendPacket (Ptr<const Packet> packet, WifiTxVector txVector, MpduType mpdutype)
{
  NS_LOG_FUNCTION (this << packet << txVector.GetMode ()
                        << txVector.GetMode ().GetDataRate (txVector)
                        << txVector.GetPreambleType ()
                        << +txVector.GetTxPowerLevel ()
                        << +mpdutype);
  /* Transmission can happen if:
   *  - we are syncing on a packet. It is the responsibility of the
   *    MAC layer to avoid doing this but the PHY does nothing to
   *    prevent it.
   *  - we are idle
   */
  NS_ASSERT (!m_state->IsStateTx () && !m_state->IsStateSwitching ());

  if (txVector.GetNss () > GetMaxSupportedTxSpatialStreams ())
    {
      NS_FATAL_ERROR ("Unsupported number of spatial streams!");
    }

  if (m_state->IsStateSleep ())
    {
      NS_LOG_DEBUG ("Dropping packet because in sleep mode");
      NotifyTxDrop (packet);
      return;
    }

  Time txDuration = CalculateTxDuration (packet->GetSize (), txVector, GetFrequency (), mpdutype, 1);
  NS_ASSERT (txDuration.IsStrictlyPositive ());

<<<<<<< HEAD
=======
  if (m_endPreambleDetectionEvent.IsRunning ())
    {
      m_endPreambleDetectionEvent.Cancel ();
    }
>>>>>>> 83a27c36
  if (m_endPlcpRxEvent.IsRunning ())
    {
      m_endPlcpRxEvent.Cancel ();
    }
  if (m_endRxEvent.IsRunning ())
    {
      m_endRxEvent.Cancel ();
    }
<<<<<<< HEAD
  if (m_endPacketDetectionEvent.IsRunning ())
    {
      m_endPacketDetectionEvent.Cancel ();
    }
=======
>>>>>>> 83a27c36
  if (m_state->IsStateRx ())
    {
      m_interference.NotifyRxEnd ();
    }

  NotifyTxBegin (packet);
  if ((mpdutype == MPDU_IN_AGGREGATE) && (txVector.GetPreambleType () != WIFI_PREAMBLE_NONE))
    {
      //send the first MPDU in an MPDU
      m_txMpduReferenceNumber++;
    }
  MpduInfo aMpdu;
  aMpdu.type = mpdutype;
  aMpdu.mpduRefNumber = m_txMpduReferenceNumber;
  NotifyMonitorSniffTx (packet, GetFrequency (), txVector, aMpdu);
  m_state->SwitchToTx (txDuration, packet, GetPowerDbm (txVector.GetTxPowerLevel ()), txVector);

  Ptr<Packet> newPacket = packet->Copy (); // obtain non-const Packet
  WifiPhyTag oldtag;
  newPacket->RemovePacketTag (oldtag);
  // TODO:  In ns-3-dev, find more convenient place to store HeConfiguration
  Ptr<HeConfiguration> heConfiguration = 0;
  Ptr<WifiNetDevice> wifiNetDevice = DynamicCast<WifiNetDevice> (m_device);
  if (wifiNetDevice)
    {
      heConfiguration = wifiNetDevice->GetHeConfiguration ();
    }
  if (heConfiguration)
    {
      UintegerValue bssColor;
      heConfiguration->GetAttribute ("BssColor", bssColor);
      if (bssColor.Get ())
        {
          NS_LOG_DEBUG ("Setting BSS color to " << bssColor.Get ());
          txVector.SetBssColor (bssColor.Get ());
        }
    }
  if (m_state->GetState () == WifiPhyState::OFF)
    {
      NS_LOG_DEBUG ("Transmission canceled because device is OFF");
      return;
    }
  uint8_t isFrameComplete = 1;
  if (m_wifiRadioEnergyModel != 0 && m_wifiRadioEnergyModel->GetMaximumTimeInState (WifiPhyState::TX) < txDuration)
    {
      isFrameComplete = 0;
    }
  WifiPhyTag tag (txVector, mpdutype, isFrameComplete);
  newPacket->AddPacketTag (tag);

  StartTx (newPacket, txVector, txDuration);
}

void
WifiPhy::StartReceiveHeader (Ptr<Packet> packet, WifiTxVector txVector, MpduType mpdutype, Ptr<Event> event, Time rxDuration)
{
  NS_LOG_FUNCTION (this << packet << txVector.GetMode () << txVector.GetPreambleType () << +mpdutype);
  NS_ASSERT (!IsStateRx ());
  NS_ASSERT (m_endPlcpRxEvent.IsExpired ());

  InterferenceHelper::SnrPer snrPer = m_interference.CalculatePlcpHeaderSnrPer (event);
  double snr = snrPer.snr;
  NS_LOG_DEBUG ("snr(dB)=" << RatioToDb (snrPer.snr) << ", per=" << snrPer.per);

  if (!m_preambleDetectionModel || (m_preambleDetectionModel->IsPreambleDetected (snr, m_channelWidth)))
  {
    m_state->SwitchToRx (rxDuration);
    NotifyRxBegin (packet);

    Time remainingPreambleHeaderDuration = CalculatePlcpPreambleAndHeaderDuration (txVector) - GetPreambleDetectionDuration ();
    m_endPlcpRxEvent = Simulator::Schedule (remainingPreambleHeaderDuration, &WifiPhy::StartReceivePacket, this,
                                            packet, txVector, mpdutype, event);

    NS_ASSERT (m_endRxEvent.IsExpired ());
    m_endRxEvent = Simulator::Schedule (rxDuration, &WifiPhy::EndReceive, this,
                                        packet, txVector.GetPreambleType (), mpdutype, event);
  }
  else
  {
    NS_LOG_DEBUG ("Packet reception could not be started because PHY preamble detection failed");
    m_plcpSuccess = false;
    m_interference.NotifyRxEnd ();
  }
}

void
WifiPhy::StartReceivePreamble (Ptr<Packet> packet, double rxPowerW, Time rxDuration)
{
  NS_LOG_FUNCTION (this << packet << rxPowerW << rxDuration);
  WifiPhyTag tag;
  bool found = packet->RemovePacketTag (tag);
  if (!found)
    {
      NS_FATAL_ERROR ("Received Wi-Fi Signal with no WifiPhyTag");
      return;
    }

  WifiTxVector txVector = tag.GetWifiTxVector ();
  Ptr<Event> event;
  event = m_interference.Add (packet,
                              txVector,
                              rxDuration,
                              rxPowerW);

  //This function should be later split to check separately whether plcp preamble and plcp header can be successfully received.
  //Note: plcp preamble reception is not yet modeled.
  if (m_state->GetState () == WifiPhyState::OFF)
    {
      NS_LOG_DEBUG ("Cannot start RX because device is OFF");
      return;
    }

  NS_LOG_FUNCTION (this << packet << WToDbm (rxPowerW) << rxDuration);

  if (tag.GetFrameComplete () == 0)
    {
      NS_LOG_DEBUG ("Packet reception stopped because transmitter has been switched off");
      m_plcpSuccess = false;
      return;
    }

  if (txVector.GetMode ().GetModulationClass () == WIFI_MOD_CLASS_HT
      && (txVector.GetNss () != (1 + (txVector.GetMode ().GetMcsValue () / 8))))
    {
      NS_FATAL_ERROR ("MCS value does not match NSS value: MCS = " << +txVector.GetMode ().GetMcsValue () << ", NSS = " << +txVector.GetNss ());
    }

  Time endRx = Simulator::Now () + rxDuration;
  if (txVector.GetNss () > GetMaxSupportedRxSpatialStreams ())
    {
      NS_LOG_DEBUG ("Packet reception could not be started because not enough RX antennas");
      m_plcpSuccess = false;
      if (endRx > Simulator::Now () + m_state->GetDelayUntilIdle ())
        {
          //that packet will be noise _after_ the transmission of the
          //currently-transmitted packet.
          MaybeCcaBusyDuration ();
          return;
        }
    }

  MpduType mpdutype = tag.GetMpduType ();
  switch (m_state->GetState ())
    {
    case WifiPhyState::SWITCHING:
      NS_LOG_DEBUG ("drop packet because of channel switching");
      NotifyRxDrop (packet);
      m_plcpSuccess = false;
      /*
       * Packets received on the upcoming channel are added to the event list
       * during the switching state. This way the medium can be correctly sensed
       * when the device listens to the channel for the first time after the
       * switching e.g. after channel switching, the channel may be sensed as
       * busy due to other devices' tramissions started before the end of
       * the switching.
       */
      if (endRx > Simulator::Now () + m_state->GetDelayUntilIdle ())
        {
          //that packet will be noise _after_ the completion of the
          //channel switching.
          MaybeCcaBusyDuration ();
          return;
        }
      break;
    case WifiPhyState::RX:
      NS_ASSERT (m_currentEvent != 0);
      if (m_frameCaptureModel != 0
          && m_frameCaptureModel->CaptureNewFrame (m_currentEvent, event))
        {
          AbortCurrentReception ();
          NS_LOG_DEBUG ("Switch to new packet");
          StartRx (packet, txVector, mpdutype, rxPowerW, rxDuration, event);
        }
      else
        {
          NS_LOG_DEBUG ("drop packet because already in Rx (power=" <<
                        rxPowerW << "W)");
          NotifyRxDrop (packet);
          if (endRx > Simulator::Now () + m_state->GetDelayUntilIdle ())
            {
              //that packet will be noise _after_ the reception of the
              //currently-received packet.
              MaybeCcaBusyDuration ();
              return;
            }
        }
      break;
    case WifiPhyState::TX:
      NS_LOG_DEBUG ("drop packet because already in Tx (power=" <<
                    rxPowerW << "W)");
      NotifyRxDrop (packet);
      if (endRx > Simulator::Now () + m_state->GetDelayUntilIdle ())
        {
          //that packet will be noise _after_ the transmission of the
          //currently-transmitted packet.
          MaybeCcaBusyDuration ();
          return;
        }
      break;
    case WifiPhyState::CCA_BUSY:
    case WifiPhyState::IDLE:
      StartRx (packet, txVector, mpdutype, rxPowerW, rxDuration, event);
      break;
    case WifiPhyState::SLEEP:
      NS_LOG_DEBUG ("drop packet because in sleep mode");
      NotifyRxDrop (packet);
      m_plcpSuccess = false;
      break;
    default:
      NS_FATAL_ERROR ("Invalid WifiPhy state.");
      break;
    }
}

void
WifiPhy::MaybeCcaBusyDuration ()
{
  NS_LOG_FUNCTION (this);
  //We are here because we have received the first bit of a packet and we are
  //not going to be able to synchronize on it
  //In this model, CCA becomes busy when the aggregation of all signals as
  //tracked by the InterferenceHelper class is higher than the CcaBusyThreshold

  Time delayUntilCcaEnd = m_interference.GetEnergyDuration (DbmToW (GetCcaEdThreshold ()));
  if (!delayUntilCcaEnd.IsZero ())
    {
      m_state->SwitchMaybeToCcaBusy (delayUntilCcaEnd);
    }
}

bool
WifiPhy::PreambleDetected (double snr,
			   double channelWidth)
{
  bool preambleDetected = 1;

  return preambleDetected;
}

void
WifiPhy::PacketDetection (Ptr<Packet> packet,
                          WifiTxVector txVector,
                          MpduType mpdutype,
                          Ptr<Event> event,
                          Time rxDuration)
{
  NS_LOG_FUNCTION (this << packet << txVector.GetMode () << txVector.GetPreambleType () << +mpdutype);
  NS_ASSERT (!IsStateRx ());
  NS_ASSERT (m_endPlcpRxEvent.IsExpired ());

  InterferenceHelper::SnrPer snrPer;
  snrPer = m_interference.CalculatePlcpHeaderSnrPer (event);

  // ensure preamble is successfully detected
  double snr = snrPer.snr;
  if (PreambleDetected(snr, m_channelWidth))
  {
    NS_LOG_DEBUG ("snr(dB)=" << RatioToDb (snrPer.snr) << ", per=" << snrPer.per);

    // switch to RX after successful preamble detect
    m_state->SwitchToRx (rxDuration);
    Time remainingPreambleHeaderDuration = CalculatePlcpPreambleAndHeaderDuration (txVector) - GetStartOfPacketDuration (txVector);
    m_endPlcpRxEvent = Simulator::Schedule (remainingPreambleHeaderDuration, &WifiPhy::StartReceivePacket, this,
                                            packet, txVector, mpdutype, event);
    NS_ASSERT (m_endRxEvent.IsExpired ());
    m_endRxEvent = Simulator::Schedule (rxDuration, &WifiPhy::EndReceive, this,
                                        packet, txVector.GetPreambleType (), mpdutype, event);
  }
  else
  {
    NS_LOG_DEBUG ("drop packet because plcp preamble/header detection failed");
    NotifyRxDrop (packet);
    m_plcpSuccess = false;
  }
}

void
WifiPhy::StartReceivePacket (Ptr<Packet> packet,
                             WifiTxVector txVector,
                             MpduType mpdutype,
                             Ptr<Event> event)
{
  NS_LOG_FUNCTION (this << packet << txVector.GetMode () << txVector.GetPreambleType () << +mpdutype);
  NS_ASSERT (IsStateRx ());
  NS_ASSERT (m_endPlcpRxEvent.IsExpired ());
  WifiMode txMode = txVector.GetMode ();

  InterferenceHelper::SnrPer snrPer;
  snrPer = m_interference.CalculatePlcpHeaderSnrPer (event);

  if (m_random->GetValue () > snrPer.per) //plcp reception succeeded
    {
      if (IsModeSupported (txMode) || IsMcsSupported (txMode))
        {
          NS_LOG_DEBUG ("receiving plcp payload"); //endReceive is already scheduled
          m_plcpSuccess = true;
<<<<<<< HEAD

          // notify the end of the HE preamble occurs
          uint8_t bssColor = 0;  // default, no BSS color
          Ptr<HeConfiguration> heConfiguration = 0;
          Ptr<WifiNetDevice> wifiNetDevice = DynamicCast<WifiNetDevice> (m_device);
          if (wifiNetDevice)
            {
              heConfiguration = wifiNetDevice->GetHeConfiguration ();
            }
          if (heConfiguration)
            {
              UintegerValue uBssColor;
              heConfiguration->GetAttribute ("BssColor", uBssColor);
              bssColor = (uint8_t) uBssColor.Get ();
            }
          double rssiW = event->GetRxPowerW ();  // RX power, W
          HeSigAParameters params;
          params.rssiW = rssiW;
          params.bssColor = bssColor;
          NotifyEndOfHePreamble (params);
=======
          if (txVector.GetMode ().GetModulationClass () == WIFI_MOD_CLASS_HE)
            {
              HePreambleParameters params;
              params.rssiW = event->GetRxPowerW ();
              params.bssColor = txVector.GetBssColor ();
              NotifyEndOfHePreamble (params);
            }
>>>>>>> 83a27c36
        }
      else //mode is not allowed
        {
          NS_LOG_DEBUG ("drop packet because it was sent using an unsupported mode (" << txMode << ")");
          NotifyRxDrop (packet);
          m_plcpSuccess = false;
        }
    }
  else //plcp reception failed
    {
      NS_LOG_DEBUG ("drop packet because PHY header reception failed");
      NotifyRxDrop (packet);
      m_plcpSuccess = false;
    }
}

void
WifiPhy::EndReceive (Ptr<Packet> packet, WifiPreamble preamble, MpduType mpdutype, Ptr<Event> event)
{
  NS_LOG_FUNCTION (this << packet << event);
  NS_ASSERT (IsStateRx ());
  NS_ASSERT (event->GetEndTime () == Simulator::Now ());

  InterferenceHelper::SnrPer snrPer;
  snrPer = m_interference.CalculatePlcpPayloadSnrPer (event);
  m_interference.NotifyRxEnd ();
  m_currentEvent = 0;

  if (m_plcpSuccess == true)
    {
      NS_LOG_DEBUG ("mode=" << (event->GetPayloadMode ().GetDataRate (event->GetTxVector ())) <<
                    ", snr(dB)=" << RatioToDb (snrPer.snr) << ", per=" << snrPer.per << ", size=" << packet->GetSize ());

      //
      // There are two error checks: PER and receive error model check.
      // PER check models is typical for Wi-Fi and is based on signal modulation;
      // Receive error model is optional, if we have an error model and
      // it indicates that the packet is corrupt, drop the packet.
      //
      if (m_random->GetValue () > snrPer.per &&
          !(m_postReceptionErrorModel && m_postReceptionErrorModel->IsCorrupt (packet)))
        {
          NotifyRxEnd (packet);
          SignalNoiseDbm signalNoise;
          signalNoise.signal = WToDbm (event->GetRxPowerW ());
          signalNoise.noise = WToDbm (event->GetRxPowerW () / snrPer.snr);
          MpduInfo aMpdu;
          aMpdu.type = mpdutype;
          aMpdu.mpduRefNumber = m_rxMpduReferenceNumber;
          NotifyMonitorSniffRx (packet, GetFrequency (), event->GetTxVector (), aMpdu, signalNoise);
          m_state->SwitchFromRxEndOk (packet, snrPer.snr, event->GetRxPowerW (), event->GetTxVector ());
        }
      else
        {
          /* failure. */
          NotifyRxDrop (packet);
          m_state->SwitchFromRxEndError (packet, snrPer.snr);
        }
    }
  else
    {
      m_state->SwitchFromRxEndError (packet, snrPer.snr);
    }

  if (preamble == WIFI_PREAMBLE_NONE && mpdutype == LAST_MPDU_IN_AGGREGATE)
    {
      m_plcpSuccess = false;
    }

}


// Clause 15 rates (DSSS)

WifiMode
WifiPhy::GetDsssRate1Mbps ()
{
  static WifiMode mode =
    WifiModeFactory::CreateWifiMode ("DsssRate1Mbps",
                                     WIFI_MOD_CLASS_DSSS,
                                     true,
                                     WIFI_CODE_RATE_UNDEFINED,
                                     2);
  return mode;
}

WifiMode
WifiPhy::GetDsssRate2Mbps ()
{
  static WifiMode mode =
    WifiModeFactory::CreateWifiMode ("DsssRate2Mbps",
                                     WIFI_MOD_CLASS_DSSS,
                                     true,
                                     WIFI_CODE_RATE_UNDEFINED,
                                     4);
  return mode;
}


// Clause 18 rates (HR/DSSS)

WifiMode
WifiPhy::GetDsssRate5_5Mbps ()
{
  static WifiMode mode =
    WifiModeFactory::CreateWifiMode ("DsssRate5_5Mbps",
                                     WIFI_MOD_CLASS_HR_DSSS,
                                     true,
                                     WIFI_CODE_RATE_UNDEFINED,
                                     16);
  return mode;
}

WifiMode
WifiPhy::GetDsssRate11Mbps ()
{
  static WifiMode mode =
    WifiModeFactory::CreateWifiMode ("DsssRate11Mbps",
                                     WIFI_MOD_CLASS_HR_DSSS,
                                     true,
                                     WIFI_CODE_RATE_UNDEFINED,
                                     256);
  return mode;
}


// Clause 19.5 rates (ERP-OFDM)

WifiMode
WifiPhy::GetErpOfdmRate6Mbps ()
{
  static WifiMode mode =
    WifiModeFactory::CreateWifiMode ("ErpOfdmRate6Mbps",
                                     WIFI_MOD_CLASS_ERP_OFDM,
                                     true,
                                     WIFI_CODE_RATE_1_2,
                                     2);
  return mode;
}

WifiMode
WifiPhy::GetErpOfdmRate9Mbps ()
{
  static WifiMode mode =
    WifiModeFactory::CreateWifiMode ("ErpOfdmRate9Mbps",
                                     WIFI_MOD_CLASS_ERP_OFDM,
                                     false,
                                     WIFI_CODE_RATE_3_4,
                                     2);
  return mode;
}

WifiMode
WifiPhy::GetErpOfdmRate12Mbps ()
{
  static WifiMode mode =
    WifiModeFactory::CreateWifiMode ("ErpOfdmRate12Mbps",
                                     WIFI_MOD_CLASS_ERP_OFDM,
                                     true,
                                     WIFI_CODE_RATE_1_2,
                                     4);
  return mode;
}

WifiMode
WifiPhy::GetErpOfdmRate18Mbps ()
{
  static WifiMode mode =
    WifiModeFactory::CreateWifiMode ("ErpOfdmRate18Mbps",
                                     WIFI_MOD_CLASS_ERP_OFDM,
                                     false,
                                     WIFI_CODE_RATE_3_4,
                                     4);
  return mode;
}

WifiMode
WifiPhy::GetErpOfdmRate24Mbps ()
{
  static WifiMode mode =
    WifiModeFactory::CreateWifiMode ("ErpOfdmRate24Mbps",
                                     WIFI_MOD_CLASS_ERP_OFDM,
                                     true,
                                     WIFI_CODE_RATE_1_2,
                                     16);
  return mode;
}

WifiMode
WifiPhy::GetErpOfdmRate36Mbps ()
{
  static WifiMode mode =
    WifiModeFactory::CreateWifiMode ("ErpOfdmRate36Mbps",
                                     WIFI_MOD_CLASS_ERP_OFDM,
                                     false,
                                     WIFI_CODE_RATE_3_4,
                                     16);
  return mode;
}

WifiMode
WifiPhy::GetErpOfdmRate48Mbps ()
{
  static WifiMode mode =
    WifiModeFactory::CreateWifiMode ("ErpOfdmRate48Mbps",
                                     WIFI_MOD_CLASS_ERP_OFDM,
                                     false,
                                     WIFI_CODE_RATE_2_3,
                                     64);
  return mode;
}

WifiMode
WifiPhy::GetErpOfdmRate54Mbps ()
{
  static WifiMode mode =
    WifiModeFactory::CreateWifiMode ("ErpOfdmRate54Mbps",
                                     WIFI_MOD_CLASS_ERP_OFDM,
                                     false,
                                     WIFI_CODE_RATE_3_4,
                                     64);
  return mode;
}


// Clause 17 rates (OFDM)

WifiMode
WifiPhy::GetOfdmRate6Mbps ()
{
  static WifiMode mode =
    WifiModeFactory::CreateWifiMode ("OfdmRate6Mbps",
                                     WIFI_MOD_CLASS_OFDM,
                                     true,
                                     WIFI_CODE_RATE_1_2,
                                     2);
  return mode;
}

WifiMode
WifiPhy::GetOfdmRate9Mbps ()
{
  static WifiMode mode =
    WifiModeFactory::CreateWifiMode ("OfdmRate9Mbps",
                                     WIFI_MOD_CLASS_OFDM,
                                     false,
                                     WIFI_CODE_RATE_3_4,
                                     2);
  return mode;
}

WifiMode
WifiPhy::GetOfdmRate12Mbps ()
{
  static WifiMode mode =
    WifiModeFactory::CreateWifiMode ("OfdmRate12Mbps",
                                     WIFI_MOD_CLASS_OFDM,
                                     true,
                                     WIFI_CODE_RATE_1_2,
                                     4);
  return mode;
}

WifiMode
WifiPhy::GetOfdmRate18Mbps ()
{
  static WifiMode mode =
    WifiModeFactory::CreateWifiMode ("OfdmRate18Mbps",
                                     WIFI_MOD_CLASS_OFDM,
                                     false,
                                     WIFI_CODE_RATE_3_4,
                                     4);
  return mode;
}

WifiMode
WifiPhy::GetOfdmRate24Mbps ()
{
  static WifiMode mode =
    WifiModeFactory::CreateWifiMode ("OfdmRate24Mbps",
                                     WIFI_MOD_CLASS_OFDM,
                                     true,
                                     WIFI_CODE_RATE_1_2,
                                     16);
  return mode;
}

WifiMode
WifiPhy::GetOfdmRate36Mbps ()
{
  static WifiMode mode =
    WifiModeFactory::CreateWifiMode ("OfdmRate36Mbps",
                                     WIFI_MOD_CLASS_OFDM,
                                     false,
                                     WIFI_CODE_RATE_3_4,
                                     16);
  return mode;
}

WifiMode
WifiPhy::GetOfdmRate48Mbps ()
{
  static WifiMode mode =
    WifiModeFactory::CreateWifiMode ("OfdmRate48Mbps",
                                     WIFI_MOD_CLASS_OFDM,
                                     false,
                                     WIFI_CODE_RATE_2_3,
                                     64);
  return mode;
}

WifiMode
WifiPhy::GetOfdmRate54Mbps ()
{
  static WifiMode mode =
    WifiModeFactory::CreateWifiMode ("OfdmRate54Mbps",
                                     WIFI_MOD_CLASS_OFDM,
                                     false,
                                     WIFI_CODE_RATE_3_4,
                                     64);
  return mode;
}


// 10 MHz channel rates

WifiMode
WifiPhy::GetOfdmRate3MbpsBW10MHz ()
{
  static WifiMode mode =
    WifiModeFactory::CreateWifiMode ("OfdmRate3MbpsBW10MHz",
                                     WIFI_MOD_CLASS_OFDM,
                                     true,
                                     WIFI_CODE_RATE_1_2,
                                     2);
  return mode;
}

WifiMode
WifiPhy::GetOfdmRate4_5MbpsBW10MHz ()
{
  static WifiMode mode =
    WifiModeFactory::CreateWifiMode ("OfdmRate4_5MbpsBW10MHz",
                                     WIFI_MOD_CLASS_OFDM,
                                     false,
                                     WIFI_CODE_RATE_3_4,
                                     2);
  return mode;
}

WifiMode
WifiPhy::GetOfdmRate6MbpsBW10MHz ()
{
  static WifiMode mode =
    WifiModeFactory::CreateWifiMode ("OfdmRate6MbpsBW10MHz",
                                     WIFI_MOD_CLASS_OFDM,
                                     true,
                                     WIFI_CODE_RATE_1_2,
                                     4);
  return mode;
}

WifiMode
WifiPhy::GetOfdmRate9MbpsBW10MHz ()
{
  static WifiMode mode =
    WifiModeFactory::CreateWifiMode ("OfdmRate9MbpsBW10MHz",
                                     WIFI_MOD_CLASS_OFDM,
                                     false,
                                     WIFI_CODE_RATE_3_4,
                                     4);
  return mode;
}

WifiMode
WifiPhy::GetOfdmRate12MbpsBW10MHz ()
{
  static WifiMode mode =
    WifiModeFactory::CreateWifiMode ("OfdmRate12MbpsBW10MHz",
                                     WIFI_MOD_CLASS_OFDM,
                                     true,
                                     WIFI_CODE_RATE_1_2,
                                     16);
  return mode;
}

WifiMode
WifiPhy::GetOfdmRate18MbpsBW10MHz ()
{
  static WifiMode mode =
    WifiModeFactory::CreateWifiMode ("OfdmRate18MbpsBW10MHz",
                                     WIFI_MOD_CLASS_OFDM,
                                     false,
                                     WIFI_CODE_RATE_3_4,
                                     16);
  return mode;
}

WifiMode
WifiPhy::GetOfdmRate24MbpsBW10MHz ()
{
  static WifiMode mode =
    WifiModeFactory::CreateWifiMode ("OfdmRate24MbpsBW10MHz",
                                     WIFI_MOD_CLASS_OFDM,
                                     false,
                                     WIFI_CODE_RATE_2_3,
                                     64);
  return mode;
}

WifiMode
WifiPhy::GetOfdmRate27MbpsBW10MHz ()
{
  static WifiMode mode =
    WifiModeFactory::CreateWifiMode ("OfdmRate27MbpsBW10MHz",
                                     WIFI_MOD_CLASS_OFDM,
                                     false,
                                     WIFI_CODE_RATE_3_4,
                                     64);
  return mode;
}


// 5 MHz channel rates

WifiMode
WifiPhy::GetOfdmRate1_5MbpsBW5MHz ()
{
  static WifiMode mode =
    WifiModeFactory::CreateWifiMode ("OfdmRate1_5MbpsBW5MHz",
                                     WIFI_MOD_CLASS_OFDM,
                                     true,
                                     WIFI_CODE_RATE_1_2,
                                     2);
  return mode;
}

WifiMode
WifiPhy::GetOfdmRate2_25MbpsBW5MHz ()
{
  static WifiMode mode =
    WifiModeFactory::CreateWifiMode ("OfdmRate2_25MbpsBW5MHz",
                                     WIFI_MOD_CLASS_OFDM,
                                     false,
                                     WIFI_CODE_RATE_3_4,
                                     2);
  return mode;
}

WifiMode
WifiPhy::GetOfdmRate3MbpsBW5MHz ()
{
  static WifiMode mode =
    WifiModeFactory::CreateWifiMode ("OfdmRate3MbpsBW5MHz",
                                     WIFI_MOD_CLASS_OFDM,
                                     true,
                                     WIFI_CODE_RATE_1_2,
                                     4);
  return mode;
}

WifiMode
WifiPhy::GetOfdmRate4_5MbpsBW5MHz ()
{
  static WifiMode mode =
    WifiModeFactory::CreateWifiMode ("OfdmRate4_5MbpsBW5MHz",
                                     WIFI_MOD_CLASS_OFDM,
                                     false,
                                     WIFI_CODE_RATE_3_4,
                                     4);
  return mode;
}

WifiMode
WifiPhy::GetOfdmRate6MbpsBW5MHz ()
{
  static WifiMode mode =
    WifiModeFactory::CreateWifiMode ("OfdmRate6MbpsBW5MHz",
                                     WIFI_MOD_CLASS_OFDM,
                                     true,
                                     WIFI_CODE_RATE_1_2,
                                     16);
  return mode;
}

WifiMode
WifiPhy::GetOfdmRate9MbpsBW5MHz ()
{
  static WifiMode mode =
    WifiModeFactory::CreateWifiMode ("OfdmRate9MbpsBW5MHz",
                                     WIFI_MOD_CLASS_OFDM,
                                     false,
                                     WIFI_CODE_RATE_3_4,
                                     16);
  return mode;
}

WifiMode
WifiPhy::GetOfdmRate12MbpsBW5MHz ()
{
  static WifiMode mode =
    WifiModeFactory::CreateWifiMode ("OfdmRate12MbpsBW5MHz",
                                     WIFI_MOD_CLASS_OFDM,
                                     false,
                                     WIFI_CODE_RATE_2_3,
                                     64);
  return mode;
}

WifiMode
WifiPhy::GetOfdmRate13_5MbpsBW5MHz ()
{
  static WifiMode mode =
    WifiModeFactory::CreateWifiMode ("OfdmRate13_5MbpsBW5MHz",
                                     WIFI_MOD_CLASS_OFDM,
                                     false,
                                     WIFI_CODE_RATE_3_4,
                                     64);
  return mode;
}


// Clause 20

WifiMode
WifiPhy::GetHtMcs0 ()
{
  static WifiMode mcs =
    WifiModeFactory::CreateWifiMcs ("HtMcs0", 0, WIFI_MOD_CLASS_HT);
  return mcs;
}

WifiMode
WifiPhy::GetHtMcs1 ()
{
  static WifiMode mcs =
    WifiModeFactory::CreateWifiMcs ("HtMcs1", 1, WIFI_MOD_CLASS_HT);
  return mcs;
}

WifiMode
WifiPhy::GetHtMcs2 ()
{
  static WifiMode mcs =
    WifiModeFactory::CreateWifiMcs ("HtMcs2", 2, WIFI_MOD_CLASS_HT);
  return mcs;
}

WifiMode
WifiPhy::GetHtMcs3 ()
{
  static WifiMode mcs =
    WifiModeFactory::CreateWifiMcs ("HtMcs3", 3, WIFI_MOD_CLASS_HT);
  return mcs;
}

WifiMode
WifiPhy::GetHtMcs4 ()
{
  static WifiMode mcs =
    WifiModeFactory::CreateWifiMcs ("HtMcs4", 4, WIFI_MOD_CLASS_HT);
  return mcs;
}

WifiMode
WifiPhy::GetHtMcs5 ()
{
  static WifiMode mcs =
    WifiModeFactory::CreateWifiMcs ("HtMcs5", 5, WIFI_MOD_CLASS_HT);
  return mcs;
}

WifiMode
WifiPhy::GetHtMcs6 ()
{
  static WifiMode mcs =
    WifiModeFactory::CreateWifiMcs ("HtMcs6", 6, WIFI_MOD_CLASS_HT);
  return mcs;
}

WifiMode
WifiPhy::GetHtMcs7 ()
{
  static WifiMode mcs =
    WifiModeFactory::CreateWifiMcs ("HtMcs7", 7, WIFI_MOD_CLASS_HT);
  return mcs;
}

WifiMode
WifiPhy::GetHtMcs8 ()
{
  static WifiMode mcs =
    WifiModeFactory::CreateWifiMcs ("HtMcs8", 8, WIFI_MOD_CLASS_HT);
  return mcs;
}

WifiMode
WifiPhy::GetHtMcs9 ()
{
  static WifiMode mcs =
    WifiModeFactory::CreateWifiMcs ("HtMcs9", 9, WIFI_MOD_CLASS_HT);
  return mcs;
}

WifiMode
WifiPhy::GetHtMcs10 ()
{
  static WifiMode mcs =
    WifiModeFactory::CreateWifiMcs ("HtMcs10", 10, WIFI_MOD_CLASS_HT);
  return mcs;
}

WifiMode
WifiPhy::GetHtMcs11 ()
{
  static WifiMode mcs =
    WifiModeFactory::CreateWifiMcs ("HtMcs11", 11, WIFI_MOD_CLASS_HT);
  return mcs;
}

WifiMode
WifiPhy::GetHtMcs12 ()
{
  static WifiMode mcs =
    WifiModeFactory::CreateWifiMcs ("HtMcs12", 12, WIFI_MOD_CLASS_HT);
  return mcs;
}

WifiMode
WifiPhy::GetHtMcs13 ()
{
  static WifiMode mcs =
    WifiModeFactory::CreateWifiMcs ("HtMcs13", 13, WIFI_MOD_CLASS_HT);
  return mcs;
}

WifiMode
WifiPhy::GetHtMcs14 ()
{
  static WifiMode mcs =
    WifiModeFactory::CreateWifiMcs ("HtMcs14", 14, WIFI_MOD_CLASS_HT);
  return mcs;
}

WifiMode
WifiPhy::GetHtMcs15 ()
{
  static WifiMode mcs =
    WifiModeFactory::CreateWifiMcs ("HtMcs15", 15, WIFI_MOD_CLASS_HT);
  return mcs;
}

WifiMode
WifiPhy::GetHtMcs16 ()
{
  static WifiMode mcs =
    WifiModeFactory::CreateWifiMcs ("HtMcs16", 16, WIFI_MOD_CLASS_HT);
  return mcs;
}

WifiMode
WifiPhy::GetHtMcs17 ()
{
  static WifiMode mcs =
    WifiModeFactory::CreateWifiMcs ("HtMcs17", 17, WIFI_MOD_CLASS_HT);
  return mcs;
}

WifiMode
WifiPhy::GetHtMcs18 ()
{
  static WifiMode mcs =
    WifiModeFactory::CreateWifiMcs ("HtMcs18", 18, WIFI_MOD_CLASS_HT);
  return mcs;
}

WifiMode
WifiPhy::GetHtMcs19 ()
{
  static WifiMode mcs =
    WifiModeFactory::CreateWifiMcs ("HtMcs19", 19, WIFI_MOD_CLASS_HT);
  return mcs;
}

WifiMode
WifiPhy::GetHtMcs20 ()
{
  static WifiMode mcs =
    WifiModeFactory::CreateWifiMcs ("HtMcs20", 20, WIFI_MOD_CLASS_HT);
  return mcs;
}

WifiMode
WifiPhy::GetHtMcs21 ()
{
  static WifiMode mcs =
    WifiModeFactory::CreateWifiMcs ("HtMcs21", 21, WIFI_MOD_CLASS_HT);
  return mcs;
}

WifiMode
WifiPhy::GetHtMcs22 ()
{
  static WifiMode mcs =
    WifiModeFactory::CreateWifiMcs ("HtMcs22", 22, WIFI_MOD_CLASS_HT);
  return mcs;
}

WifiMode
WifiPhy::GetHtMcs23 ()
{
  static WifiMode mcs =
    WifiModeFactory::CreateWifiMcs ("HtMcs23", 23, WIFI_MOD_CLASS_HT);
  return mcs;
}

WifiMode
WifiPhy::GetHtMcs24 ()
{
  static WifiMode mcs =
    WifiModeFactory::CreateWifiMcs ("HtMcs24", 24, WIFI_MOD_CLASS_HT);
  return mcs;
}

WifiMode
WifiPhy::GetHtMcs25 ()
{
  static WifiMode mcs =
    WifiModeFactory::CreateWifiMcs ("HtMcs25", 25, WIFI_MOD_CLASS_HT);
  return mcs;
}

WifiMode
WifiPhy::GetHtMcs26 ()
{
  static WifiMode mcs =
    WifiModeFactory::CreateWifiMcs ("HtMcs26", 26, WIFI_MOD_CLASS_HT);
  return mcs;
}

WifiMode
WifiPhy::GetHtMcs27 ()
{
  static WifiMode mcs =
    WifiModeFactory::CreateWifiMcs ("HtMcs27", 27, WIFI_MOD_CLASS_HT);
  return mcs;
}

WifiMode
WifiPhy::GetHtMcs28 ()
{
  static WifiMode mcs =
    WifiModeFactory::CreateWifiMcs ("HtMcs28", 28, WIFI_MOD_CLASS_HT);
  return mcs;
}

WifiMode
WifiPhy::GetHtMcs29 ()
{
  static WifiMode mcs =
    WifiModeFactory::CreateWifiMcs ("HtMcs29", 29, WIFI_MOD_CLASS_HT);
  return mcs;
}

WifiMode
WifiPhy::GetHtMcs30 ()
{
  static WifiMode mcs =
    WifiModeFactory::CreateWifiMcs ("HtMcs30", 30, WIFI_MOD_CLASS_HT);
  return mcs;
}

WifiMode
WifiPhy::GetHtMcs31 ()
{
  static WifiMode mcs =
    WifiModeFactory::CreateWifiMcs ("HtMcs31", 31, WIFI_MOD_CLASS_HT);
  return mcs;
}


// Clause 22

WifiMode
WifiPhy::GetVhtMcs0 ()
{
  static WifiMode mcs =
    WifiModeFactory::CreateWifiMcs ("VhtMcs0", 0, WIFI_MOD_CLASS_VHT);
  return mcs;
}

WifiMode
WifiPhy::GetVhtMcs1 ()
{
  static WifiMode mcs =
    WifiModeFactory::CreateWifiMcs ("VhtMcs1", 1, WIFI_MOD_CLASS_VHT);
  return mcs;
}

WifiMode
WifiPhy::GetVhtMcs2 ()
{
  static WifiMode mcs =
    WifiModeFactory::CreateWifiMcs ("VhtMcs2", 2, WIFI_MOD_CLASS_VHT);
  return mcs;
}

WifiMode
WifiPhy::GetVhtMcs3 ()
{
  static WifiMode mcs =
    WifiModeFactory::CreateWifiMcs ("VhtMcs3", 3, WIFI_MOD_CLASS_VHT);
  return mcs;
}

WifiMode
WifiPhy::GetVhtMcs4 ()
{
  static WifiMode mcs =
    WifiModeFactory::CreateWifiMcs ("VhtMcs4", 4, WIFI_MOD_CLASS_VHT);
  return mcs;
}

WifiMode
WifiPhy::GetVhtMcs5 ()
{
  static WifiMode mcs =
    WifiModeFactory::CreateWifiMcs ("VhtMcs5", 5, WIFI_MOD_CLASS_VHT);
  return mcs;
}

WifiMode
WifiPhy::GetVhtMcs6 ()
{
  static WifiMode mcs =
    WifiModeFactory::CreateWifiMcs ("VhtMcs6", 6, WIFI_MOD_CLASS_VHT);
  return mcs;
}

WifiMode
WifiPhy::GetVhtMcs7 ()
{
  static WifiMode mcs =
    WifiModeFactory::CreateWifiMcs ("VhtMcs7", 7, WIFI_MOD_CLASS_VHT);
  return mcs;
}

WifiMode
WifiPhy::GetVhtMcs8 ()
{
  static WifiMode mcs =
    WifiModeFactory::CreateWifiMcs ("VhtMcs8", 8, WIFI_MOD_CLASS_VHT);
  return mcs;
}

WifiMode
WifiPhy::GetVhtMcs9 ()
{
  static WifiMode mcs =
    WifiModeFactory::CreateWifiMcs ("VhtMcs9", 9, WIFI_MOD_CLASS_VHT);
  return mcs;
}

// Clause 26

WifiMode
WifiPhy::GetHeMcs0 ()
{
  static WifiMode mcs =
    WifiModeFactory::CreateWifiMcs ("HeMcs0", 0, WIFI_MOD_CLASS_HE);
  return mcs;
}

WifiMode
WifiPhy::GetHeMcs1 ()
{
  static WifiMode mcs =
    WifiModeFactory::CreateWifiMcs ("HeMcs1", 1, WIFI_MOD_CLASS_HE);
  return mcs;
}

WifiMode
WifiPhy::GetHeMcs2 ()
{
  static WifiMode mcs =
    WifiModeFactory::CreateWifiMcs ("HeMcs2", 2, WIFI_MOD_CLASS_HE);
  return mcs;
}

WifiMode
WifiPhy::GetHeMcs3 ()
{
  static WifiMode mcs =
    WifiModeFactory::CreateWifiMcs ("HeMcs3", 3, WIFI_MOD_CLASS_HE);
  return mcs;
}

WifiMode
WifiPhy::GetHeMcs4 ()
{
  static WifiMode mcs =
    WifiModeFactory::CreateWifiMcs ("HeMcs4", 4, WIFI_MOD_CLASS_HE);
  return mcs;
}

WifiMode
WifiPhy::GetHeMcs5 ()
{
  static WifiMode mcs =
    WifiModeFactory::CreateWifiMcs ("HeMcs5", 5, WIFI_MOD_CLASS_HE);
  return mcs;
}

WifiMode
WifiPhy::GetHeMcs6 ()
{
  static WifiMode mcs =
    WifiModeFactory::CreateWifiMcs ("HeMcs6", 6, WIFI_MOD_CLASS_HE);
  return mcs;
}

WifiMode
WifiPhy::GetHeMcs7 ()
{
  static WifiMode mcs =
    WifiModeFactory::CreateWifiMcs ("HeMcs7", 7, WIFI_MOD_CLASS_HE);
  return mcs;
}

WifiMode
WifiPhy::GetHeMcs8 ()
{
  static WifiMode mcs =
    WifiModeFactory::CreateWifiMcs ("HeMcs8", 8, WIFI_MOD_CLASS_HE);
  return mcs;
}

WifiMode
WifiPhy::GetHeMcs9 ()
{
  static WifiMode mcs =
    WifiModeFactory::CreateWifiMcs ("HeMcs9", 9, WIFI_MOD_CLASS_HE);
  return mcs;
}

WifiMode
WifiPhy::GetHeMcs10 ()
{
  static WifiMode mcs =
    WifiModeFactory::CreateWifiMcs ("HeMcs10", 10, WIFI_MOD_CLASS_HE);
  return mcs;
}

WifiMode
WifiPhy::GetHeMcs11 ()
{
  static WifiMode mcs =
    WifiModeFactory::CreateWifiMcs ("HeMcs11", 11, WIFI_MOD_CLASS_HE);
  return mcs;
}

bool
WifiPhy::IsModeSupported (WifiMode mode) const
{
  for (uint8_t i = 0; i < GetNModes (); i++)
    {
      if (mode == GetMode (i))
        {
          return true;
        }
    }
  return false;
}

bool
WifiPhy::IsMcsSupported (WifiMode mcs) const
{
  for (uint8_t i = 0; i < GetNMcs (); i++)
    {
      if (mcs == GetMcs (i))
        {
          return true;
        }
    }
  return false;
}

uint8_t
WifiPhy::GetNModes (void) const
{
  return static_cast<uint8_t> (m_deviceRateSet.size ());
}

WifiMode
WifiPhy::GetMode (uint8_t mode) const
{
  return m_deviceRateSet[mode];
}

uint8_t
WifiPhy::GetNMcs (void) const
{
  return static_cast<uint8_t> (m_deviceMcsSet.size ());
}

WifiMode
WifiPhy::GetMcs (uint8_t mcs) const
{
  return m_deviceMcsSet[mcs];
}

bool
WifiPhy::IsStateCcaBusy (void) const
{
  return m_state->IsStateCcaBusy ();
}

bool
WifiPhy::IsStateIdle (void) const
{
  return m_state->IsStateIdle ();
}

bool
WifiPhy::IsStateRx (void) const
{
  return m_state->IsStateRx ();
}

bool
WifiPhy::IsStateTx (void) const
{
  return m_state->IsStateTx ();
}

bool
WifiPhy::IsStateSwitching (void) const
{
  return m_state->IsStateSwitching ();
}

bool
WifiPhy::IsStateSleep (void) const
{
  return m_state->IsStateSleep ();
}

bool
WifiPhy::IsStateOff (void) const
{
  return m_state->IsStateOff ();
}

Time
WifiPhy::GetDelayUntilIdle (void)
{
  return m_state->GetDelayUntilIdle ();
}

Time
WifiPhy::GetLastRxStartTime (void) const
{
  return m_state->GetLastRxStartTime ();
}

void
WifiPhy::SwitchMaybeToCcaBusy (void)
{
  NS_LOG_FUNCTION (this);
  //We are here because we have received the first bit of a packet and we are
  //not going to be able to synchronize on it
  //In this model, CCA becomes busy when the aggregation of all signals as
  //tracked by the InterferenceHelper class is higher than the CcaBusyThreshold

  Time delayUntilCcaEnd = m_interference.GetEnergyDuration (DbmToW (GetCcaEdThreshold ()));
  if (!delayUntilCcaEnd.IsZero ())
    {
      NS_LOG_DEBUG ("Calling SwitchMaybeToCcaBusy for " << delayUntilCcaEnd.As (Time::S));
      m_state->SwitchMaybeToCcaBusy (delayUntilCcaEnd);
    }
}

void
WifiPhy::AbortCurrentReception ()
{
  NS_LOG_FUNCTION (this);
  if (m_endPreambleDetectionEvent.IsRunning ())
    {
      m_endPreambleDetectionEvent.Cancel ();
    }
  if (m_endPlcpRxEvent.IsRunning ())
    {
      m_endPlcpRxEvent.Cancel ();
    }
  if (m_endRxEvent.IsRunning ())
    {
      m_endRxEvent.Cancel ();
    }
  if (m_endPacketDetectionEvent.IsRunning ())
    {
      m_endPacketDetectionEvent.Cancel ();
    }
  NotifyRxDrop (m_currentEvent->GetPacket ());
  m_interference.NotifyRxEnd ();
  m_state->SwitchFromRxAbort ();
  m_currentEvent = 0;
}

void
WifiPhy::ResetCca ()
{
  NS_LOG_FUNCTION (this);
  AbortCurrentReception ();
}

void
WifiPhy::StartRx (Ptr<Packet> packet, WifiTxVector txVector, MpduType mpdutype, double rxPowerW, Time rxDuration, Ptr<Event> event)
{
  NS_LOG_FUNCTION (this << packet << txVector << +mpdutype << rxPowerW << rxDuration);

  AmpduTag ampduTag;
  WifiPreamble preamble = txVector.GetPreambleType ();
  if (preamble == WIFI_PREAMBLE_NONE && (m_mpdusNum == 0 || m_plcpSuccess == false))
    {
      m_plcpSuccess = false;
      m_mpdusNum = 0;
      NS_LOG_DEBUG ("drop packet because no PLCP preamble/header has been received");
      NotifyRxDrop (packet);
      MaybeCcaBusyDuration ();
      return;
    }
  else if (preamble != WIFI_PREAMBLE_NONE && packet->PeekPacketTag (ampduTag) && m_mpdusNum == 0)
    {
      //received the first MPDU in an MPDU
      m_mpdusNum = ampduTag.GetRemainingNbOfMpdus ();
      m_rxMpduReferenceNumber++;
    }
  else if (preamble == WIFI_PREAMBLE_NONE && packet->PeekPacketTag (ampduTag) && m_mpdusNum > 0)
    {
      //received the other MPDUs that are part of the A-MPDU
      if (ampduTag.GetRemainingNbOfMpdus () < (m_mpdusNum - 1))
        {
          NS_LOG_DEBUG ("Missing MPDU from the A-MPDU " << m_mpdusNum - ampduTag.GetRemainingNbOfMpdus ());
          m_mpdusNum = ampduTag.GetRemainingNbOfMpdus ();
        }
      else
        {
          m_mpdusNum--;
        }
    }
  else if (preamble != WIFI_PREAMBLE_NONE && packet->PeekPacketTag (ampduTag) && m_mpdusNum > 0)
    {
      NS_LOG_DEBUG ("New A-MPDU started while " << m_mpdusNum << " MPDUs from previous are lost");
      m_mpdusNum = ampduTag.GetRemainingNbOfMpdus ();
    }
  else if (preamble != WIFI_PREAMBLE_NONE && m_mpdusNum > 0 )
    {
      NS_LOG_DEBUG ("Didn't receive the last MPDUs from an A-MPDU " << m_mpdusNum);
      m_mpdusNum = 0;
    }

  NS_LOG_DEBUG ("sync to signal (power=" << rxPowerW << "W)");
  m_currentEvent = event;
<<<<<<< HEAD
  if (preamble == WIFI_PREAMBLE_NONE)
    {
      m_state->SwitchToRx (rxDuration);
    }
  NS_ASSERT (m_endPlcpRxEvent.IsExpired ());
  NotifyRxBegin (packet);
  m_interference.NotifyRxStart ();
=======
  m_interference.NotifyRxStart (); //We need to notify it now so that it starts recording events
  if (preamble == WIFI_PREAMBLE_NONE)
    {
      m_state->SwitchToRx (rxDuration);
      NotifyRxBegin (packet);
      m_interference.NotifyRxStart ();
>>>>>>> 83a27c36

      NS_ASSERT (m_endRxEvent.IsExpired ());
      m_endRxEvent = Simulator::Schedule (rxDuration, &WifiPhy::EndReceive, this,
                                          packet, txVector.GetPreambleType (), mpdutype, event);
    }
  else
    {
<<<<<<< HEAD
      NS_ASSERT (m_endPlcpRxEvent.IsExpired ());
      if (!m_endPacketDetectionEvent.IsRunning ())
        {
          NS_ASSERT (m_endPacketDetectionEvent.IsExpired ());
          // Actual packet detection starts only if preamble is successfully detected.
          Time startOfPacketDuration = GetStartOfPacketDuration (txVector);
          Time residualRxDuration = rxDuration - startOfPacketDuration;
          m_endPacketDetectionEvent = Simulator::Schedule (startOfPacketDuration, &WifiPhy::PacketDetection, this,
                                                           packet, txVector, mpdutype, event, residualRxDuration);
        }
    }
  else
    {
      NS_ASSERT (m_endRxEvent.IsExpired ());
      m_endRxEvent = Simulator::Schedule (rxDuration, &WifiPhy::EndReceive, this,
                                          packet, preamble, mpdutype, event);
=======
      if (!m_endPreambleDetectionEvent.IsRunning ())
        {
          Time startOfPreambleDuration = GetPreambleDetectionDuration ();
          Time remainingRxDuration = rxDuration - startOfPreambleDuration;
          m_endPreambleDetectionEvent = Simulator::Schedule (startOfPreambleDuration, &WifiPhy::StartReceiveHeader, this,
                                                             packet, txVector, mpdutype, event, remainingRxDuration);
        }
      else
        {
          NS_LOG_DEBUG ("Ignore packet because RX is already decoding preamble");
        }
>>>>>>> 83a27c36
    }
}

int64_t
WifiPhy::AssignStreams (int64_t stream)
{
  NS_LOG_FUNCTION (this << stream);
  m_random->SetStream (stream);
  return 1;
}

std::ostream& operator<< (std::ostream& os, WifiPhyState state)
{
  switch (state)
    {
    case WifiPhyState::IDLE:
      return (os << "IDLE");
    case WifiPhyState::CCA_BUSY:
      return (os << "CCA_BUSY");
    case WifiPhyState::TX:
      return (os << "TX");
    case WifiPhyState::RX:
      return (os << "RX");
    case WifiPhyState::SWITCHING:
      return (os << "SWITCHING");
    case WifiPhyState::SLEEP:
      return (os << "SLEEP");
    case WifiPhyState::OFF:
      return (os << "OFF");
    default:
      NS_FATAL_ERROR ("Invalid WifiPhy state");
      return (os << "INVALID");
    }
}

} //namespace ns3

namespace {

/**
 * Constructor class
 */
static class Constructor
{
public:
  Constructor ()
  {
    ns3::WifiPhy::GetDsssRate1Mbps ();
    ns3::WifiPhy::GetDsssRate2Mbps ();
    ns3::WifiPhy::GetDsssRate5_5Mbps ();
    ns3::WifiPhy::GetDsssRate11Mbps ();
    ns3::WifiPhy::GetErpOfdmRate6Mbps ();
    ns3::WifiPhy::GetErpOfdmRate9Mbps ();
    ns3::WifiPhy::GetErpOfdmRate12Mbps ();
    ns3::WifiPhy::GetErpOfdmRate18Mbps ();
    ns3::WifiPhy::GetErpOfdmRate24Mbps ();
    ns3::WifiPhy::GetErpOfdmRate36Mbps ();
    ns3::WifiPhy::GetErpOfdmRate48Mbps ();
    ns3::WifiPhy::GetErpOfdmRate54Mbps ();
    ns3::WifiPhy::GetOfdmRate6Mbps ();
    ns3::WifiPhy::GetOfdmRate9Mbps ();
    ns3::WifiPhy::GetOfdmRate12Mbps ();
    ns3::WifiPhy::GetOfdmRate18Mbps ();
    ns3::WifiPhy::GetOfdmRate24Mbps ();
    ns3::WifiPhy::GetOfdmRate36Mbps ();
    ns3::WifiPhy::GetOfdmRate48Mbps ();
    ns3::WifiPhy::GetOfdmRate54Mbps ();
    ns3::WifiPhy::GetOfdmRate3MbpsBW10MHz ();
    ns3::WifiPhy::GetOfdmRate4_5MbpsBW10MHz ();
    ns3::WifiPhy::GetOfdmRate6MbpsBW10MHz ();
    ns3::WifiPhy::GetOfdmRate9MbpsBW10MHz ();
    ns3::WifiPhy::GetOfdmRate12MbpsBW10MHz ();
    ns3::WifiPhy::GetOfdmRate18MbpsBW10MHz ();
    ns3::WifiPhy::GetOfdmRate24MbpsBW10MHz ();
    ns3::WifiPhy::GetOfdmRate27MbpsBW10MHz ();
    ns3::WifiPhy::GetOfdmRate1_5MbpsBW5MHz ();
    ns3::WifiPhy::GetOfdmRate2_25MbpsBW5MHz ();
    ns3::WifiPhy::GetOfdmRate3MbpsBW5MHz ();
    ns3::WifiPhy::GetOfdmRate4_5MbpsBW5MHz ();
    ns3::WifiPhy::GetOfdmRate6MbpsBW5MHz ();
    ns3::WifiPhy::GetOfdmRate9MbpsBW5MHz ();
    ns3::WifiPhy::GetOfdmRate12MbpsBW5MHz ();
    ns3::WifiPhy::GetOfdmRate13_5MbpsBW5MHz ();
    ns3::WifiPhy::GetHtMcs0 ();
    ns3::WifiPhy::GetHtMcs1 ();
    ns3::WifiPhy::GetHtMcs2 ();
    ns3::WifiPhy::GetHtMcs3 ();
    ns3::WifiPhy::GetHtMcs4 ();
    ns3::WifiPhy::GetHtMcs5 ();
    ns3::WifiPhy::GetHtMcs6 ();
    ns3::WifiPhy::GetHtMcs7 ();
    ns3::WifiPhy::GetHtMcs8 ();
    ns3::WifiPhy::GetHtMcs9 ();
    ns3::WifiPhy::GetHtMcs10 ();
    ns3::WifiPhy::GetHtMcs11 ();
    ns3::WifiPhy::GetHtMcs12 ();
    ns3::WifiPhy::GetHtMcs13 ();
    ns3::WifiPhy::GetHtMcs14 ();
    ns3::WifiPhy::GetHtMcs15 ();
    ns3::WifiPhy::GetHtMcs16 ();
    ns3::WifiPhy::GetHtMcs17 ();
    ns3::WifiPhy::GetHtMcs18 ();
    ns3::WifiPhy::GetHtMcs19 ();
    ns3::WifiPhy::GetHtMcs20 ();
    ns3::WifiPhy::GetHtMcs21 ();
    ns3::WifiPhy::GetHtMcs22 ();
    ns3::WifiPhy::GetHtMcs23 ();
    ns3::WifiPhy::GetHtMcs24 ();
    ns3::WifiPhy::GetHtMcs25 ();
    ns3::WifiPhy::GetHtMcs26 ();
    ns3::WifiPhy::GetHtMcs27 ();
    ns3::WifiPhy::GetHtMcs28 ();
    ns3::WifiPhy::GetHtMcs29 ();
    ns3::WifiPhy::GetHtMcs30 ();
    ns3::WifiPhy::GetHtMcs31 ();
    ns3::WifiPhy::GetVhtMcs0 ();
    ns3::WifiPhy::GetVhtMcs1 ();
    ns3::WifiPhy::GetVhtMcs2 ();
    ns3::WifiPhy::GetVhtMcs3 ();
    ns3::WifiPhy::GetVhtMcs4 ();
    ns3::WifiPhy::GetVhtMcs5 ();
    ns3::WifiPhy::GetVhtMcs6 ();
    ns3::WifiPhy::GetVhtMcs7 ();
    ns3::WifiPhy::GetVhtMcs8 ();
    ns3::WifiPhy::GetVhtMcs9 ();
    ns3::WifiPhy::GetHeMcs0 ();
    ns3::WifiPhy::GetHeMcs1 ();
    ns3::WifiPhy::GetHeMcs2 ();
    ns3::WifiPhy::GetHeMcs3 ();
    ns3::WifiPhy::GetHeMcs4 ();
    ns3::WifiPhy::GetHeMcs5 ();
    ns3::WifiPhy::GetHeMcs6 ();
    ns3::WifiPhy::GetHeMcs7 ();
    ns3::WifiPhy::GetHeMcs8 ();
    ns3::WifiPhy::GetHeMcs9 ();
    ns3::WifiPhy::GetHeMcs10 ();
    ns3::WifiPhy::GetHeMcs11 ();
  }
} g_constructor; ///< the constructor

}<|MERGE_RESOLUTION|>--- conflicted
+++ resolved
@@ -377,12 +377,7 @@
                      MakeTraceSourceAccessor (&WifiPhy::m_phyMonitorSniffTxTrace),
                      "ns3::WifiPhy::MonitorSnifferTxTracedCallback")
     .AddTraceSource ("EndOfHePreamble",
-<<<<<<< HEAD
-                     "Trace source indicating the end of the wifi packet "
-                     "preamble",
-=======
                      "Trace source indicating the end of the 802.11ax preamble (after training fields)",
->>>>>>> 83a27c36
                      MakeTraceSourceAccessor (&WifiPhy::m_phyEndOfHePreambleTrace),
                      "ns3::WifiPhy::EndOfHePreambleTracedCallback")
   ;
@@ -396,11 +391,7 @@
     m_rxMpduReferenceNumber (0xffffffff),
     m_endRxEvent (),
     m_endPlcpRxEvent (),
-<<<<<<< HEAD
-    m_endPacketDetectionEvent (),
-=======
     m_endPreambleDetectionEvent (),
->>>>>>> 83a27c36
     m_standard (WIFI_PHY_STANDARD_UNSPECIFIED),
     m_isConstructed (false),
     m_channelCenterFrequency (0),
@@ -1563,11 +1554,7 @@
       NS_LOG_DEBUG ("drop packet because of channel switching while reception");
       m_endPlcpRxEvent.Cancel ();
       m_endRxEvent.Cancel ();
-<<<<<<< HEAD
-      m_endPacketDetectionEvent.Cancel ();
-=======
       m_endPreambleDetectionEvent.Cancel ();
->>>>>>> 83a27c36
       goto switchChannel;
       break;
     case WifiPhyState::TX:
@@ -1576,15 +1563,9 @@
       break;
     case WifiPhyState::CCA_BUSY:
     case WifiPhyState::IDLE:
-<<<<<<< HEAD
-      if (m_endPacketDetectionEvent.IsRunning ())
-      {
-        m_endPacketDetectionEvent.Cancel ();
-=======
       if (m_endPreambleDetectionEvent.IsRunning ())
       {
         m_endPreambleDetectionEvent.Cancel ();
->>>>>>> 83a27c36
         m_endRxEvent.Cancel ();
       }
       goto switchChannel;
@@ -1631,11 +1612,7 @@
       NS_LOG_DEBUG ("drop packet because of channel/frequency switching while reception");
       m_endPlcpRxEvent.Cancel ();
       m_endRxEvent.Cancel ();
-<<<<<<< HEAD
-      m_endPacketDetectionEvent.Cancel ();
-=======
       m_endPreambleDetectionEvent.Cancel ();
->>>>>>> 83a27c36
       goto switchFrequency;
       break;
     case WifiPhyState::TX:
@@ -1712,30 +1689,10 @@
 WifiPhy::SetOffMode (void)
 {
   NS_LOG_FUNCTION (this);
-<<<<<<< HEAD
-  switch (m_state->GetState ())
-    {
-    case WifiPhyState::RX:
-      m_endPlcpRxEvent.Cancel ();
-      m_endRxEvent.Cancel ();
-      m_endPacketDetectionEvent.Cancel ();
-    case WifiPhyState::TX:
-    case WifiPhyState::SWITCHING:
-    case WifiPhyState::CCA_BUSY:
-    case WifiPhyState::IDLE:
-    case WifiPhyState::SLEEP:
-      m_state->SwitchToOff ();
-      break;
-    default:
-      NS_ASSERT (false);
-      break;
-    }
-=======
   m_endPlcpRxEvent.Cancel ();
   m_endRxEvent.Cancel ();
   m_endPreambleDetectionEvent.Cancel ();
   m_state->SwitchToOff ();
->>>>>>> 83a27c36
 }
 
 void
@@ -2486,14 +2443,8 @@
 }
 
 void
-<<<<<<< HEAD
-WifiPhy::NotifyEndOfHePreamble (HeSigAParameters params)
-{
-//std::cout << "rssi=" << rssi << " BSS Color=" << ((uint32_t) bssColor) << std::endl;
-=======
 WifiPhy::NotifyEndOfHePreamble (HePreambleParameters params)
 {
->>>>>>> 83a27c36
   m_phyEndOfHePreambleTrace (params);
 }
 
@@ -2528,13 +2479,10 @@
   Time txDuration = CalculateTxDuration (packet->GetSize (), txVector, GetFrequency (), mpdutype, 1);
   NS_ASSERT (txDuration.IsStrictlyPositive ());
 
-<<<<<<< HEAD
-=======
   if (m_endPreambleDetectionEvent.IsRunning ())
     {
       m_endPreambleDetectionEvent.Cancel ();
     }
->>>>>>> 83a27c36
   if (m_endPlcpRxEvent.IsRunning ())
     {
       m_endPlcpRxEvent.Cancel ();
@@ -2543,13 +2491,6 @@
     {
       m_endRxEvent.Cancel ();
     }
-<<<<<<< HEAD
-  if (m_endPacketDetectionEvent.IsRunning ())
-    {
-      m_endPacketDetectionEvent.Cancel ();
-    }
-=======
->>>>>>> 83a27c36
   if (m_state->IsStateRx ())
     {
       m_interference.NotifyRxEnd ();
@@ -2780,52 +2721,6 @@
     }
 }
 
-bool
-WifiPhy::PreambleDetected (double snr,
-			   double channelWidth)
-{
-  bool preambleDetected = 1;
-
-  return preambleDetected;
-}
-
-void
-WifiPhy::PacketDetection (Ptr<Packet> packet,
-                          WifiTxVector txVector,
-                          MpduType mpdutype,
-                          Ptr<Event> event,
-                          Time rxDuration)
-{
-  NS_LOG_FUNCTION (this << packet << txVector.GetMode () << txVector.GetPreambleType () << +mpdutype);
-  NS_ASSERT (!IsStateRx ());
-  NS_ASSERT (m_endPlcpRxEvent.IsExpired ());
-
-  InterferenceHelper::SnrPer snrPer;
-  snrPer = m_interference.CalculatePlcpHeaderSnrPer (event);
-
-  // ensure preamble is successfully detected
-  double snr = snrPer.snr;
-  if (PreambleDetected(snr, m_channelWidth))
-  {
-    NS_LOG_DEBUG ("snr(dB)=" << RatioToDb (snrPer.snr) << ", per=" << snrPer.per);
-
-    // switch to RX after successful preamble detect
-    m_state->SwitchToRx (rxDuration);
-    Time remainingPreambleHeaderDuration = CalculatePlcpPreambleAndHeaderDuration (txVector) - GetStartOfPacketDuration (txVector);
-    m_endPlcpRxEvent = Simulator::Schedule (remainingPreambleHeaderDuration, &WifiPhy::StartReceivePacket, this,
-                                            packet, txVector, mpdutype, event);
-    NS_ASSERT (m_endRxEvent.IsExpired ());
-    m_endRxEvent = Simulator::Schedule (rxDuration, &WifiPhy::EndReceive, this,
-                                        packet, txVector.GetPreambleType (), mpdutype, event);
-  }
-  else
-  {
-    NS_LOG_DEBUG ("drop packet because plcp preamble/header detection failed");
-    NotifyRxDrop (packet);
-    m_plcpSuccess = false;
-  }
-}
-
 void
 WifiPhy::StartReceivePacket (Ptr<Packet> packet,
                              WifiTxVector txVector,
@@ -2846,28 +2741,6 @@
         {
           NS_LOG_DEBUG ("receiving plcp payload"); //endReceive is already scheduled
           m_plcpSuccess = true;
-<<<<<<< HEAD
-
-          // notify the end of the HE preamble occurs
-          uint8_t bssColor = 0;  // default, no BSS color
-          Ptr<HeConfiguration> heConfiguration = 0;
-          Ptr<WifiNetDevice> wifiNetDevice = DynamicCast<WifiNetDevice> (m_device);
-          if (wifiNetDevice)
-            {
-              heConfiguration = wifiNetDevice->GetHeConfiguration ();
-            }
-          if (heConfiguration)
-            {
-              UintegerValue uBssColor;
-              heConfiguration->GetAttribute ("BssColor", uBssColor);
-              bssColor = (uint8_t) uBssColor.Get ();
-            }
-          double rssiW = event->GetRxPowerW ();  // RX power, W
-          HeSigAParameters params;
-          params.rssiW = rssiW;
-          params.bssColor = bssColor;
-          NotifyEndOfHePreamble (params);
-=======
           if (txVector.GetMode ().GetModulationClass () == WIFI_MOD_CLASS_HE)
             {
               HePreambleParameters params;
@@ -2875,7 +2748,6 @@
               params.bssColor = txVector.GetBssColor ();
               NotifyEndOfHePreamble (params);
             }
->>>>>>> 83a27c36
         }
       else //mode is not allowed
         {
@@ -3974,10 +3846,6 @@
     {
       m_endRxEvent.Cancel ();
     }
-  if (m_endPacketDetectionEvent.IsRunning ())
-    {
-      m_endPacketDetectionEvent.Cancel ();
-    }
   NotifyRxDrop (m_currentEvent->GetPacket ());
   m_interference.NotifyRxEnd ();
   m_state->SwitchFromRxAbort ();
@@ -4039,22 +3907,13 @@
 
   NS_LOG_DEBUG ("sync to signal (power=" << rxPowerW << "W)");
   m_currentEvent = event;
-<<<<<<< HEAD
-  if (preamble == WIFI_PREAMBLE_NONE)
-    {
-      m_state->SwitchToRx (rxDuration);
-    }
-  NS_ASSERT (m_endPlcpRxEvent.IsExpired ());
-  NotifyRxBegin (packet);
-  m_interference.NotifyRxStart ();
-=======
+
   m_interference.NotifyRxStart (); //We need to notify it now so that it starts recording events
   if (preamble == WIFI_PREAMBLE_NONE)
     {
       m_state->SwitchToRx (rxDuration);
       NotifyRxBegin (packet);
       m_interference.NotifyRxStart ();
->>>>>>> 83a27c36
 
       NS_ASSERT (m_endRxEvent.IsExpired ());
       m_endRxEvent = Simulator::Schedule (rxDuration, &WifiPhy::EndReceive, this,
@@ -4062,24 +3921,6 @@
     }
   else
     {
-<<<<<<< HEAD
-      NS_ASSERT (m_endPlcpRxEvent.IsExpired ());
-      if (!m_endPacketDetectionEvent.IsRunning ())
-        {
-          NS_ASSERT (m_endPacketDetectionEvent.IsExpired ());
-          // Actual packet detection starts only if preamble is successfully detected.
-          Time startOfPacketDuration = GetStartOfPacketDuration (txVector);
-          Time residualRxDuration = rxDuration - startOfPacketDuration;
-          m_endPacketDetectionEvent = Simulator::Schedule (startOfPacketDuration, &WifiPhy::PacketDetection, this,
-                                                           packet, txVector, mpdutype, event, residualRxDuration);
-        }
-    }
-  else
-    {
-      NS_ASSERT (m_endRxEvent.IsExpired ());
-      m_endRxEvent = Simulator::Schedule (rxDuration, &WifiPhy::EndReceive, this,
-                                          packet, preamble, mpdutype, event);
-=======
       if (!m_endPreambleDetectionEvent.IsRunning ())
         {
           Time startOfPreambleDuration = GetPreambleDetectionDuration ();
@@ -4091,7 +3932,6 @@
         {
           NS_LOG_DEBUG ("Ignore packet because RX is already decoding preamble");
         }
->>>>>>> 83a27c36
     }
 }
 
