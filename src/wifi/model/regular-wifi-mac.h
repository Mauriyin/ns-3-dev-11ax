--- conflicted
+++ resolved
@@ -150,7 +150,6 @@
    * \deprecated
    */
   bool GetRifsSupported (void) const;
-<<<<<<< HEAD
   /**
    * \param heConfiguration pointer to HeConfiguration
    */
@@ -163,8 +162,6 @@
    * \return pointer to MacLow
    */
   Ptr<MacLow> GetMacLow (void) const;
-=======
->>>>>>> cd272f39
   /**
    * \return the MAC address associated to this MAC layer.
    */
@@ -697,12 +694,8 @@
   TracedCallback<const WifiMacHeader &> m_txErrCallback; ///< transmit error callback
 
   bool m_shortSlotTimeSupported; ///< flag whether short slot time is supported
-<<<<<<< HEAD
-  bool m_rifsSupported; ///< flag whether RIFS is supported
+  bool m_rifsSupported; ///< flag whether RIFS is supported (deprecated)
   Ptr<HeConfiguration> m_heConfiguration; ///< Ptr to HeConfiguration
-=======
-  bool m_rifsSupported; ///< flag whether RIFS is supported (deprecated)
->>>>>>> cd272f39
 };
 
 } //namespace ns3
