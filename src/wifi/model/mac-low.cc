--- conflicted
+++ resolved
@@ -285,13 +285,8 @@
 void
 MacLow::ResetPhy (void)
 {
-<<<<<<< HEAD
   m_phy->SetReceiveOkCallback (MakeNullCallback<void, Ptr<Packet>, double, double, WifiTxVector> ());
   m_phy->SetReceiveErrorCallback (MakeNullCallback<void, Ptr<Packet>, double> ());
-=======
-  m_phy->SetReceiveOkCallback (MakeNullCallback<void, Ptr<Packet>, double, WifiTxVector> ());
-  m_phy->SetReceiveErrorCallback (MakeNullCallback<void> ());
->>>>>>> cd272f39
   RemovePhyMacLowListener (m_phy);
   m_phy = 0;
 }
@@ -642,9 +637,9 @@
 }
 
 void
-MacLow::ReceiveError (void)
-{
-  NS_LOG_FUNCTION (this);
+MacLow::ReceiveError (Ptr<Packet> packet, double rxSnr)
+{
+  NS_LOG_FUNCTION (this << packet << rxSnr);
   NS_LOG_DEBUG ("rx failed");
   if (IsCfPeriod () && m_currentHdr.IsCfPoll ())
     {
