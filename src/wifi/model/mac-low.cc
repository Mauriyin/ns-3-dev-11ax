--- conflicted
+++ resolved
@@ -117,14 +117,9 @@
     m_currentTxop (0),
     m_lastNavStart (Seconds (0)),
     m_lastNavDuration (Seconds (0)),
-<<<<<<< HEAD
-    m_lastIntraBssNavStart (Seconds (0)),
-    m_lastIntraBssNavDuration (Seconds (0)),
-=======
     m_cfpStart (Seconds (0)),
     m_lastBeacon (Seconds (0)),
     m_cfpForeshortening (Seconds (0)),
->>>>>>> a51ce146
     m_promisc (false),
     m_ampdu (false),
     m_phyMacLowListener (0),
@@ -269,7 +264,7 @@
 void
 MacLow::ResetPhy (void)
 {
-  m_phy->SetReceiveOkCallback (MakeNullCallback<void, Ptr<Packet>, double, double, WifiTxVector> ());
+  m_phy->SetReceiveOkCallback (MakeNullCallback<void, Ptr<Packet>, double, WifiTxVector> ());
   m_phy->SetReceiveErrorCallback (MakeNullCallback<void, Ptr<Packet>, double> ());
   RemovePhyMacLowListener (m_phy);
   m_phy = 0;
@@ -653,13 +648,8 @@
     {
       m_navCounterResetCtsMissed.Cancel ();
     }
-
   m_lastNavStart = Simulator::Now ();
   m_lastNavDuration = Seconds (0);
-
-  m_lastIntraBssNavStart = Simulator::Now ();
-  m_lastIntraBssNavDuration = Seconds (0);
-  
   m_currentPacket = 0;
   m_currentTxop = 0;
 }
@@ -673,13 +663,8 @@
     {
       m_navCounterResetCtsMissed.Cancel ();
     }
-
   m_lastNavStart = Simulator::Now ();
   m_lastNavDuration = Seconds (0);
-
-  m_lastIntraBssNavStart = Simulator::Now ();
-  m_lastIntraBssNavDuration = Seconds (0);
-
   m_currentPacket = 0;
   m_currentTxop = 0;
 }
@@ -693,19 +678,14 @@
     {
       m_navCounterResetCtsMissed.Cancel ();
     }
-    
   m_lastNavStart = Simulator::Now ();
   m_lastNavDuration = Seconds (0);
-
-  m_lastIntraBssNavStart = Simulator::Now ();
-  m_lastIntraBssNavDuration = Seconds (0);
-  
   m_currentPacket = 0;
   m_currentTxop = 0;
 }
 
 void
-MacLow::ReceiveOk (Ptr<Packet> packet, double rxSnr, double rxPowerDbm, WifiTxVector txVector, bool ampduSubframe)
+MacLow::ReceiveOk (Ptr<Packet> packet, double rxSnr, WifiTxVector txVector, bool ampduSubframe)
 {
   NS_LOG_FUNCTION (this << packet << rxSnr << txVector.GetMode () << txVector.GetPreambleType ());
   /* A packet is received from the PHY.
@@ -713,14 +693,13 @@
    * we handle any packet present in the
    * packet queue.
    */
-
   WifiMacHeader hdr;
   packet->RemoveHeader (hdr);
   m_lastReceivedHdr = hdr;
 
   bool isPrevNavZero = IsNavZero ();
   NS_LOG_DEBUG ("duration/id=" << hdr.GetDuration ());
-  NotifyNav (packet, hdr, txVector);
+  NotifyNav (packet, hdr);
   if (hdr.IsRts ())
     {
       /* see section 9.2.5.7 802.11-1999
@@ -1063,7 +1042,6 @@
                   // Apply SNR tag for beacon quality measurements
                   SnrTag tag;
                   tag.Set (rxSnr);
-                  tag.SetRxPowerDbm (rxPowerDbm);
                   packet->AddPacketTag (tag);
                 }
               goto rxPacket;
@@ -1249,7 +1227,7 @@
 }
 
 void
-MacLow::NotifyNav (Ptr<const Packet> packet, const WifiMacHeader &hdr, WifiTxVector txVector)
+MacLow::NotifyNav (Ptr<const Packet> packet, const WifiMacHeader &hdr)
 {
   NS_ASSERT (m_lastNavStart <= Simulator::Now ());
   if (hdr.GetRawDuration () > 32767)
@@ -1261,22 +1239,14 @@
   if (hdr.IsCfEnd () && hdr.GetAddr2 () == m_bssid)
     {
       //see section 9.3.2.2 802.11-1999
-<<<<<<< HEAD
-      DoNavResetNow (duration,txVector);
-=======
       DoNavResetNow (Seconds (0));
->>>>>>> a51ce146
       return;
     }
   else if (hdr.GetAddr1 () != m_self)
     {
       // see section 9.2.5.4 802.11-1999
-<<<<<<< HEAD
-      bool navUpdated = DoNavStartNow (duration,txVector);
-=======
       Time duration = hdr.GetDuration ();
       bool navUpdated = DoNavStartNow (duration);
->>>>>>> a51ce146
       if (hdr.IsRts () && navUpdated)
         {
           /**
@@ -1295,72 +1265,46 @@
             Time (2 * GetSifs ()) + Time (2 * GetSlotTime ());
           m_navCounterResetCtsMissed = Simulator::Schedule (navCounterResetCtsMissedDelay,
                                                             &MacLow::NavCounterResetCtsMissed, this,
-                                                            Simulator::Now (),txVector);
-        }
-    }
-}
-
-void
-MacLow::NavCounterResetCtsMissed (Time rtsEndRxTime,WifiTxVector txVector)
+                                                            Simulator::Now ());
+        }
+    }
+}
+
+void
+MacLow::NavCounterResetCtsMissed (Time rtsEndRxTime)
 {
   if (m_phy->GetLastRxStartTime () < rtsEndRxTime)
     {
-<<<<<<< HEAD
-      DoNavResetNow (Seconds (0.0),txVector);
-=======
       DoNavResetNow (Seconds (0));
->>>>>>> a51ce146
-    }
-}
-
-void
-MacLow::DoNavResetNow (Time duration, WifiTxVector txVector)
+    }
+}
+
+void
+MacLow::DoNavResetNow (Time duration)
 {
   NS_LOG_FUNCTION (this << duration);
   for (ChannelAccessManagersCI i = m_channelAccessManagers.begin (); i != m_channelAccessManagers.end (); i++)
     {
       (*i)->NotifyNavResetNow (duration);
     }
-  if (txVector.GetBssColor ()==0 || txVector.GetBssColor ()!=m_phy->GetBssColor ())
+  m_lastNavStart = Simulator::Now ();
+  m_lastNavDuration = duration;
+}
+
+bool
+MacLow::DoNavStartNow (Time duration)
+{
+  for (ChannelAccessManagersCI i = m_channelAccessManagers.begin (); i != m_channelAccessManagers.end (); i++)
+    {
+      (*i)->NotifyNavStartNow (duration);
+    }
+  Time newNavEnd = Simulator::Now () + duration;
+  Time oldNavEnd = m_lastNavStart + m_lastNavDuration;
+  if (newNavEnd > oldNavEnd)
     {
       m_lastNavStart = Simulator::Now ();
       m_lastNavDuration = duration;
-    }
-  if (txVector.GetBssColor ()!=0 && txVector.GetBssColor ()==m_phy->GetBssColor ())
-    {
-      m_lastIntraBssNavStart = Simulator::Now ();
-      m_lastIntraBssNavDuration = duration;
-    }
-}
-
-bool
-MacLow::DoNavStartNow (Time duration, WifiTxVector txVector)
-{
-  for (ChannelAccessManagersCI i = m_channelAccessManagers.begin (); i != m_channelAccessManagers.end (); i++)
-    {
-      (*i)->NotifyNavStartNow (duration);
-    }
-  Time newNavEnd = Simulator::Now () + duration;
-  Time oldNavEnd = m_lastNavStart + m_lastNavDuration;
-  Time oldIntraBssNavEnd = m_lastIntraBssNavStart + m_lastIntraBssNavDuration;
-  
-  if (txVector.GetBssColor ()==0 || txVector.GetBssColor ()!=m_phy->GetBssColor ())
-    {
-      if (newNavEnd > oldNavEnd)
-        {
-          m_lastNavStart = Simulator::Now ();
-          m_lastNavDuration = duration;
-          return true;
-        }
-    }
-  if (txVector.GetBssColor ()!=0 && txVector.GetBssColor ()==m_phy->GetBssColor ())
-    {
-      if (newNavEnd > oldIntraBssNavEnd)
-        {
-          m_lastIntraBssNavStart = Simulator::Now ();
-          m_lastIntraBssNavDuration = duration;
-          return true;
-        }
+      return true;
     }
   return false;
 }
@@ -1838,7 +1782,7 @@
 bool
 MacLow::IsNavZero (void) const
 {
-  return (m_lastNavStart + m_lastNavDuration < Simulator::Now () && m_lastIntraBssNavStart + m_lastIntraBssNavDuration < Simulator::Now () );
+  return (m_lastNavStart + m_lastNavDuration < Simulator::Now ());
 }
 
 void
@@ -2494,7 +2438,7 @@
 }
 
 void
-MacLow::DeaggregateAmpduAndReceive (Ptr<Packet> aggregatedPacket, double rxSnr, double rxPowerDbm, WifiTxVector txVector)
+MacLow::DeaggregateAmpduAndReceive (Ptr<Packet> aggregatedPacket, double rxSnr, WifiTxVector txVector)
 {
   NS_LOG_FUNCTION (this);
   AmpduTag ampdu;
@@ -2509,7 +2453,7 @@
       WifiMacHeader firsthdr;
       (*n).first->PeekHeader (firsthdr);
       NS_LOG_DEBUG ("duration/id=" << firsthdr.GetDuration ());
-      NotifyNav ((*n).first, firsthdr,txVector);
+      NotifyNav ((*n).first, firsthdr);
 
       if (firsthdr.GetAddr1 () == m_self)
         {
@@ -2533,12 +2477,12 @@
 
           if (firsthdr.IsAck () || firsthdr.IsBlockAck () || firsthdr.IsBlockAckReq ())
             {
-              ReceiveOk ((*n).first, rxSnr, rxPowerDbm, txVector, ampduSubframe);
+              ReceiveOk ((*n).first, rxSnr, txVector, ampduSubframe);
             }
           else if (firsthdr.IsData () || firsthdr.IsQosData ())
             {
               NS_LOG_DEBUG ("Deaggregate packet from " << firsthdr.GetAddr2 () << " with sequence=" << firsthdr.GetSequenceNumber ());
-              ReceiveOk ((*n).first, rxSnr, rxPowerDbm, txVector, ampduSubframe);
+              ReceiveOk ((*n).first, rxSnr, txVector, ampduSubframe);
               if (firsthdr.IsQosAck ())
                 {
                   NS_LOG_DEBUG ("Normal Ack");
@@ -2578,7 +2522,7 @@
     }
   else
     {
-      ReceiveOk (aggregatedPacket, rxSnr, rxPowerDbm, txVector, ampduSubframe);
+      ReceiveOk (aggregatedPacket, rxSnr, txVector, ampduSubframe);
     }
 }
 
