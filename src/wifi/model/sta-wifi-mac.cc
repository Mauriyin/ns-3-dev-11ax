/* -*- Mode:C++; c-file-style:"gnu"; indent-tabs-mode:nil; -*- */
/*
 * Copyright (c) 2006, 2009 INRIA
 * Copyright (c) 2009 MIRKO BANCHI
 *
 * This program is free software; you can redistribute it and/or modify
 * it under the terms of the GNU General Public License version 2 as
 * published by the Free Software Foundation;
 *
 * This program is distributed in the hope that it will be useful,
 * but WITHOUT ANY WARRANTY; without even the implied warranty of
 * MERCHANTABILITY or FITNESS FOR A PARTICULAR PURPOSE.  See the
 * GNU General Public License for more details.
 *
 * You should have received a copy of the GNU General Public License
 * along with this program; if not, write to the Free Software
 * Foundation, Inc., 59 Temple Place, Suite 330, Boston, MA  02111-1307  USA
 *
 * Authors: Mathieu Lacage <mathieu.lacage@sophia.inria.fr>
 *          Mirko Banchi <mk.banchi@gmail.com>
 */

#include "ns3/log.h"
#include "ns3/packet.h"
#include "ns3/simulator.h"
#include "sta-wifi-mac.h"
#include "wifi-phy.h"
#include "mac-low.h"
<<<<<<< HEAD
#include "snr-tag.h"
=======
#include "mgt-headers.h"
>>>>>>> aaa67936

/*
 * The state machine for this STA is:
 --------------                                          -----------
 | Associated |   <--------------------      ------->    | Refused |
 --------------                        \    /            -----------
    \                                   \  /
     \    -----------------     -----------------------------
      \-> | Beacon Missed | --> | Wait Association Response |
          -----------------     -----------------------------
                \                       ^
                 \                      |
                  \    -----------------------
                   \-> | Wait Probe Response |
                       -----------------------
 */

namespace ns3 {

NS_LOG_COMPONENT_DEFINE ("StaWifiMac");

NS_OBJECT_ENSURE_REGISTERED (StaWifiMac);

TypeId
StaWifiMac::GetTypeId (void)
{
  static TypeId tid = TypeId ("ns3::StaWifiMac")
    .SetParent<RegularWifiMac> ()
    .SetGroupName ("Wifi")
    .AddConstructor<StaWifiMac> ()
    .AddAttribute ("ProbeRequestTimeout", "The interval between two consecutive probe request attempts.",
                   TimeValue (Seconds (0.05)),
                   MakeTimeAccessor (&StaWifiMac::m_probeRequestTimeout),
                   MakeTimeChecker ())
    .AddAttribute ("AssocRequestTimeout", "The interval between two consecutive association request attempts.",
                   TimeValue (Seconds (0.5)),
                   MakeTimeAccessor (&StaWifiMac::m_assocRequestTimeout),
                   MakeTimeChecker ())
    .AddAttribute ("MaxMissedBeacons",
                   "Number of beacons which much be consecutively missed before "
                   "we attempt to restart association.",
                   UintegerValue (10),
                   MakeUintegerAccessor (&StaWifiMac::m_maxMissedBeacons),
                   MakeUintegerChecker<uint32_t> ())
    .AddAttribute ("ActiveProbing",
                   "If true, we send probe requests. If false, we don't."
                   "NOTE: if more than one STA in your simulation is using active probing, "
                   "you should enable it at a different simulation time for each STA, "
                   "otherwise all the STAs will start sending probes at the same time resulting in collisions. "
                   "See bug 1060 for more info.",
                   BooleanValue (false),
                   MakeBooleanAccessor (&StaWifiMac::SetActiveProbing, &StaWifiMac::GetActiveProbing),
                   MakeBooleanChecker ())
    .AddAttribute ("ObssPdThreshold",
                   "The energy of a received signal should be higher than "
                   "this threshold (dbm) to allow the PHY layer to declare CCA BUSY state.",
                   DoubleValue (-99.0),
                   MakeDoubleAccessor (&StaWifiMac::m_obssPdThresholdLevel),
                   MakeDoubleChecker<double> ())
    .AddTraceSource ("Assoc", "Associated with an access point.",
                     MakeTraceSourceAccessor (&StaWifiMac::m_assocLogger),
                     "ns3::Mac48Address::TracedCallback")
    .AddTraceSource ("DeAssoc", "Association with an access point lost.",
                     MakeTraceSourceAccessor (&StaWifiMac::m_deAssocLogger),
                     "ns3::Mac48Address::TracedCallback")
  ;
  return tid;
}

StaWifiMac::StaWifiMac ()
  : m_state (BEACON_MISSED),
    m_probeRequestEvent (),
    m_assocRequestEvent (),
    m_beaconWatchdogEnd (Seconds (0)),
    m_beaconCount (0),
    m_rssiAve (0),
    m_txPowerObssPd (0),
    m_txPowerRefObssPd (21),
    m_obssPdMax (0),
    m_obssPdMin (0)
{
  NS_LOG_FUNCTION (this);

  //Let the lower layers know that we are acting as a non-AP STA in
  //an infrastructure BSS.
  SetTypeOfStation (STA);
}

StaWifiMac::~StaWifiMac ()
{
  NS_LOG_FUNCTION (this);
}

void
StaWifiMac::SetActiveProbing (bool enable)
{
  NS_LOG_FUNCTION (this << enable);
  if (enable)
    {
      Simulator::ScheduleNow (&StaWifiMac::TryToEnsureAssociated, this);
    }
  else
    {
      m_probeRequestEvent.Cancel ();
    }
  m_activeProbing = enable;
}

bool
StaWifiMac::GetActiveProbing (void) const
{
  return m_activeProbing;
}

void
StaWifiMac::SetWifiPhy (const Ptr<WifiPhy> phy)
{
  NS_LOG_FUNCTION (this << phy);
  RegularWifiMac::SetWifiPhy (phy);
  m_phy->SetCapabilitiesChangedCallback (MakeCallback (&StaWifiMac::PhyCapabilitiesChanged, this));
}

void
StaWifiMac::SendProbeRequest (void)
{
  NS_LOG_FUNCTION (this);
  WifiMacHeader hdr;
  hdr.SetType (WIFI_MAC_MGT_PROBE_REQUEST);
  hdr.SetAddr1 (Mac48Address::GetBroadcast ());
  hdr.SetAddr2 (GetAddress ());
  hdr.SetAddr3 (Mac48Address::GetBroadcast ());
  hdr.SetDsNotFrom ();
  hdr.SetDsNotTo ();
  hdr.SetNoOrder ();
  Ptr<Packet> packet = Create<Packet> ();
  MgtProbeRequestHeader probe;
  probe.SetSsid (GetSsid ());
  probe.SetSupportedRates (GetSupportedRates ());
  if (m_htSupported || m_vhtSupported || m_heSupported)
    {
      probe.SetExtendedCapabilities (GetExtendedCapabilities ());
      probe.SetHtCapabilities (GetHtCapabilities ());
    }
  if (m_vhtSupported || m_heSupported)
    {
      probe.SetVhtCapabilities (GetVhtCapabilities ());
    }
  if (m_heSupported)
    {
      probe.SetHeCapabilities (GetHeCapabilities ());
    }
  packet->AddHeader (probe);

  //The standard is not clear on the correct queue for management
  //frames if we are a QoS AP. The approach taken here is to always
  //use the DCF for these regardless of whether we have a QoS
  //association or not.
  m_dca->Queue (packet, hdr);

  if (m_probeRequestEvent.IsRunning ())
    {
      m_probeRequestEvent.Cancel ();
    }
  m_probeRequestEvent = Simulator::Schedule (m_probeRequestTimeout,
                                             &StaWifiMac::ProbeRequestTimeout, this);
}

void
StaWifiMac::SendAssociationRequest (bool isReassoc)
{
  NS_LOG_FUNCTION (this << GetBssid () << isReassoc);
  WifiMacHeader hdr;
  hdr.SetType (isReassoc ? WIFI_MAC_MGT_REASSOCIATION_REQUEST : WIFI_MAC_MGT_ASSOCIATION_REQUEST);
  hdr.SetAddr1 (GetBssid ());
  hdr.SetAddr2 (GetAddress ());
  hdr.SetAddr3 (GetBssid ());
  hdr.SetDsNotFrom ();
  hdr.SetDsNotTo ();
  hdr.SetNoOrder ();
  Ptr<Packet> packet = Create<Packet> ();
  if (!isReassoc)
    {
      MgtAssocRequestHeader assoc;
      assoc.SetSsid (GetSsid ());
      assoc.SetSupportedRates (GetSupportedRates ());
      assoc.SetCapabilities (GetCapabilities ());
      assoc.SetListenInterval (0);
      if (m_htSupported || m_vhtSupported || m_heSupported)
        {
          assoc.SetExtendedCapabilities (GetExtendedCapabilities ());
          assoc.SetHtCapabilities (GetHtCapabilities ());
        }
      if (m_vhtSupported || m_heSupported)
        {
          assoc.SetVhtCapabilities (GetVhtCapabilities ());
        }
      if (m_heSupported)
        {
          assoc.SetHeCapabilities (GetHeCapabilities ());
        }
      packet->AddHeader (assoc);
    }
  else
    {
      MgtReassocRequestHeader reassoc;
      reassoc.SetCurrentApAddress (GetBssid ());
      reassoc.SetSsid (GetSsid ());
      reassoc.SetSupportedRates (GetSupportedRates ());
      reassoc.SetCapabilities (GetCapabilities ());
      reassoc.SetListenInterval (0);
      if (m_htSupported || m_vhtSupported || m_heSupported)
        {
          reassoc.SetExtendedCapabilities (GetExtendedCapabilities ());
          reassoc.SetHtCapabilities (GetHtCapabilities ());
        }
      if (m_vhtSupported || m_heSupported)
        {
          reassoc.SetVhtCapabilities (GetVhtCapabilities ());
        }
      if (m_heSupported)
        {
          reassoc.SetHeCapabilities (GetHeCapabilities ());
        }
      packet->AddHeader (reassoc);
    }

  //The standard is not clear on the correct queue for management
  //frames if we are a QoS AP. The approach taken here is to always
  //use the DCF for these regardless of whether we have a QoS
  //association or not.
  m_dca->Queue (packet, hdr);

  if (m_assocRequestEvent.IsRunning ())
    {
      m_assocRequestEvent.Cancel ();
    }
  m_assocRequestEvent = Simulator::Schedule (m_assocRequestTimeout,
                                             &StaWifiMac::AssocRequestTimeout, this);
}

void
StaWifiMac::TryToEnsureAssociated (void)
{
  NS_LOG_FUNCTION (this);
  switch (m_state)
    {
    case ASSOCIATED:
      return;
      break;
    case WAIT_PROBE_RESP:
      /* we have sent a probe request earlier so we
         do not need to re-send a probe request immediately.
         We just need to wait until probe-request-timeout
         or until we get a probe response
       */
      break;
    case BEACON_MISSED:
      /* we were associated but we missed a bunch of beacons
       * so we should assume we are not associated anymore.
       * We try to initiate a probe request now.
       */
      m_linkDown ();
      if (GetActiveProbing ())
        {
          SetState (WAIT_PROBE_RESP);
          SendProbeRequest ();
        }
      break;
    case WAIT_ASSOC_RESP:
      /* we have sent an association request so we do not need to
         re-send an association request right now. We just need to
         wait until either assoc-request-timeout or until
         we get an association response.
       */
      break;
    case REFUSED:
      /* we have sent an association request and received a negative
         association response. We wait until someone restarts an
         association with a given ssid.
       */
      break;
    }
}

void
StaWifiMac::AssocRequestTimeout (void)
{
  NS_LOG_FUNCTION (this);
  SetState (WAIT_ASSOC_RESP);
  SendAssociationRequest (false);
}

void
StaWifiMac::ProbeRequestTimeout (void)
{
  NS_LOG_FUNCTION (this);
  SetState (WAIT_PROBE_RESP);
  SendProbeRequest ();
}

void
StaWifiMac::MissedBeacons (void)
{
  NS_LOG_FUNCTION (this);
  if (m_beaconWatchdogEnd > Simulator::Now ())
    {
      if (m_beaconWatchdog.IsRunning ())
        {
          m_beaconWatchdog.Cancel ();
        }
      m_beaconWatchdog = Simulator::Schedule (m_beaconWatchdogEnd - Simulator::Now (),
                                              &StaWifiMac::MissedBeacons, this);
      return;
    }
  NS_LOG_DEBUG ("beacon missed");
  SetState (BEACON_MISSED);
  TryToEnsureAssociated ();
}

void
StaWifiMac::RestartBeaconWatchdog (Time delay)
{
  NS_LOG_FUNCTION (this << delay);
  m_beaconWatchdogEnd = std::max (Simulator::Now () + delay, m_beaconWatchdogEnd);
  if (Simulator::GetDelayLeft (m_beaconWatchdog) < delay
      && m_beaconWatchdog.IsExpired ())
    {
      NS_LOG_DEBUG ("really restart watchdog.");
      m_beaconWatchdog = Simulator::Schedule (delay, &StaWifiMac::MissedBeacons, this);
    }
}

bool
StaWifiMac::IsAssociated (void) const
{
  return m_state == ASSOCIATED;
}

bool
StaWifiMac::IsWaitAssocResp (void) const
{
  return m_state == WAIT_ASSOC_RESP;
}

//void
//StaWifiMac::TxPowerUpdateObssPd (void) 
//{
//  if (m_obssPdThresholdLevel <= m_obssPdMin)
//    {
//      m_txPowerObssPd = m_txPowerRefObssPd;
//    }
//  else
//    {
//      m_txPowerObssPd = m_txPowerRefObssPd - (m_obssPdThresholdLevel-m_obssPdMin);
//    }
//}

void
StaWifiMac::ObssPdThresholdUpdate (void) 
{
double TempMax = std::max(m_obssPdMin,std::min(m_obssPdMax,m_obssPdMin+m_txPowerRefObssPd-m_txPowerObssPd));
  if (m_obssPdThresholdLevel > TempMax)
    {
      m_obssPdThresholdLevel = TempMax;
    }
}

void
StaWifiMac::Enqueue (Ptr<const Packet> packet, Mac48Address to)
{
  NS_LOG_FUNCTION (this << packet << to);
  if (!IsAssociated ())
    {
      NotifyTxDrop (packet);
      TryToEnsureAssociated ();
      return;
    }
  WifiMacHeader hdr;

  //If we are not a QoS AP then we definitely want to use AC_BE to
  //transmit the packet. A TID of zero will map to AC_BE (through \c
  //QosUtilsMapTidToAc()), so we use that as our default here.
  uint8_t tid = 0;

  //For now, an AP that supports QoS does not support non-QoS
  //associations, and vice versa. In future the AP model should
  //support simultaneously associated QoS and non-QoS STAs, at which
  //point there will need to be per-association QoS state maintained
  //by the association state machine, and consulted here.
  if (m_qosSupported)
    {
      hdr.SetType (WIFI_MAC_QOSDATA);
      hdr.SetQosAckPolicy (WifiMacHeader::NORMAL_ACK);
      hdr.SetQosNoEosp ();
      hdr.SetQosNoAmsdu ();
      //Transmission of multiple frames in the same TXOP is not
      //supported for now
      hdr.SetQosTxopLimit (0);

      //Fill in the QoS control field in the MAC header
      tid = QosUtilsGetTidForPacket (packet);
      //Any value greater than 7 is invalid and likely indicates that
      //the packet had no QoS tag, so we revert to zero, which'll
      //mean that AC_BE is used.
      if (tid > 7)
        {
          tid = 0;
        }
      hdr.SetQosTid (tid);
    }
  else
    {
      hdr.SetType (WIFI_MAC_DATA);
    }
  if (m_qosSupported || m_htSupported || m_vhtSupported || m_heSupported)
    {
      hdr.SetNoOrder ();
    }

  hdr.SetAddr1 (GetBssid ());
  hdr.SetAddr2 (m_low->GetAddress ());
  hdr.SetAddr3 (to);
  hdr.SetDsNotFrom ();
  hdr.SetDsTo ();

  if (m_qosSupported)
    {
      //Sanity check that the TID is valid
      NS_ASSERT (tid < 8);
      m_edca[QosUtilsMapTidToAc (tid)]->Queue (packet, hdr);
    }
  else
    {
      m_dca->Queue (packet, hdr);
    }
}

void
StaWifiMac::Receive (Ptr<Packet> packet, const WifiMacHeader *hdr)
{
  NS_LOG_FUNCTION (this << packet << hdr);
  NS_ASSERT (!hdr->IsCtl ());
  if (hdr->GetAddr3 () == GetAddress ())
    {
      NS_LOG_LOGIC ("packet sent by us.");
      return;
    }
  else if (hdr->GetAddr1 () != GetAddress ()
           && !hdr->GetAddr1 ().IsGroup ())
    {
      NS_LOG_LOGIC ("packet is not for us");
      NotifyRxDrop (packet);
      return;
    }
  else if (hdr->IsData ())
    {
      if (!IsAssociated ())
        {
          NS_LOG_LOGIC ("Received data frame while not associated: ignore");
          NotifyRxDrop (packet);
          return;
        }
      if (!(hdr->IsFromDs () && !hdr->IsToDs ()))
        {
          NS_LOG_LOGIC ("Received data frame not from the DS: ignore");
          NotifyRxDrop (packet);
          return;
        }
      if (hdr->GetAddr2 () != GetBssid ())
        {
          NS_LOG_LOGIC ("Received data frame not from the BSS we are associated with: ignore");
          NotifyRxDrop (packet);
          return;
        }
      if (hdr->IsQosData ())
        {
          if (hdr->IsQosAmsdu ())
            {
              NS_ASSERT (hdr->GetAddr3 () == GetBssid ());
              DeaggregateAmsduAndForward (packet, hdr);
              packet = 0;
            }
          else
            {
              ForwardUp (packet, hdr->GetAddr3 (), hdr->GetAddr1 ());
            }
        }
      else
        {
          ForwardUp (packet, hdr->GetAddr3 (), hdr->GetAddr1 ());
        }
      return;
    }
  else if (hdr->IsProbeReq ()
           || hdr->IsAssocReq ()
           || hdr->IsReassocReq ())
    {
      //This is a frame aimed at an AP, so we can safely ignore it.
      NotifyRxDrop (packet);
      return;
    }
  else if (hdr->IsBeacon ())
    {
      NS_LOG_DEBUG ("Beacon received");
      MgtBeaconHeader beacon;
      packet->RemoveHeader (beacon);
      CapabilityInformation capabilities = beacon.GetCapabilities ();
      NS_ASSERT (capabilities.IsEss ());
      bool goodBeacon = false;
      if (GetSsid ().IsBroadcast () || beacon.GetSsid ().IsEqual (GetSsid ()))
        {
          NS_LOG_LOGIC ("Beacon is for our SSID");
          goodBeacon = true;
        }
      SupportedRates rates = beacon.GetSupportedRates ();
      bool bssMembershipSelectorMatch = false;
      for (uint8_t i = 0; i < m_phy->GetNBssMembershipSelectors (); i++)
        {
          uint8_t selector = m_phy->GetBssMembershipSelector (i);
          if (rates.IsBssMembershipSelectorRate (selector))
            {
              NS_LOG_LOGIC ("Beacon is matched to our BSS membership selector");
              bssMembershipSelectorMatch = true;
            }
        }
      if (m_phy->GetNBssMembershipSelectors () > 0 && bssMembershipSelectorMatch == false)
        {
          NS_LOG_LOGIC ("No match for BSS membership selector");
          goodBeacon = false;
        }
      if ((IsWaitAssocResp () || IsAssociated ()) && hdr->GetAddr3 () != GetBssid ())
        {
          NS_LOG_LOGIC ("Beacon is not for us");
          goodBeacon = false;
        }
      if (goodBeacon)
        {
          Time delay = MicroSeconds (beacon.GetBeaconIntervalUs () * m_maxMissedBeacons);
          RestartBeaconWatchdog (delay);
          SetBssid (hdr->GetAddr3 ());
          rates = beacon.GetSupportedRates ();
          for (uint8_t i = 0; i < m_phy->GetNModes (); i++)
            {
              WifiMode mode = m_phy->GetMode (i);
              if (rates.IsSupportedRate (mode.GetDataRate (m_phy->GetChannelWidth ())))
                {
                  m_stationManager->AddSupportedMode (hdr->GetAddr2 (), mode);
                }
            }
          bool isShortPreambleEnabled = capabilities.IsShortPreamble ();
          if (m_erpSupported)
            {
              ErpInformation erpInformation = beacon.GetErpInformation ();
              isShortPreambleEnabled &= !erpInformation.GetBarkerPreambleMode ();
              if (erpInformation.GetUseProtection () != 0)
                {
                  m_stationManager->SetUseNonErpProtection (true);
                }
              else
                {
                  m_stationManager->SetUseNonErpProtection (false);
                }
              if (capabilities.IsShortSlotTime () == true)
                {
                  //enable short slot time
                  SetSlot (MicroSeconds (9));
                }
              else
                {
                  //disable short slot time
                  SetSlot (MicroSeconds (20));
                }
            }
          if (m_qosSupported)
            {
              bool qosSupported = false;
              EdcaParameterSet edcaParameters = beacon.GetEdcaParameterSet ();
              if (edcaParameters.IsQosSupported ())
                {
                  qosSupported = true;
                  //The value of the TXOP Limit field is specified as an unsigned integer, with the least significant octet transmitted first, in units of 32 μs.
                  SetEdcaParameters (AC_BE, edcaParameters.GetBeCWmin (), edcaParameters.GetBeCWmax (), edcaParameters.GetBeAifsn (), 32 * MicroSeconds (edcaParameters.GetBeTXOPLimit ()));
                  SetEdcaParameters (AC_BK, edcaParameters.GetBkCWmin (), edcaParameters.GetBkCWmax (), edcaParameters.GetBkAifsn (), 32 * MicroSeconds (edcaParameters.GetBkTXOPLimit ()));
                  SetEdcaParameters (AC_VI, edcaParameters.GetViCWmin (), edcaParameters.GetViCWmax (), edcaParameters.GetViAifsn (), 32 * MicroSeconds (edcaParameters.GetViTXOPLimit ()));
                  SetEdcaParameters (AC_VO, edcaParameters.GetVoCWmin (), edcaParameters.GetVoCWmax (), edcaParameters.GetVoAifsn (), 32 * MicroSeconds (edcaParameters.GetVoTXOPLimit ()));
                }
              m_stationManager->SetQosSupport (hdr->GetAddr2 (), qosSupported);
            }
          if (m_htSupported)
            {
              HtCapabilities htCapabilities = beacon.GetHtCapabilities ();
              if (!htCapabilities.IsSupportedMcs (0))
                {
                  m_stationManager->RemoveAllSupportedMcs (hdr->GetAddr2 ());
                }
              else
                {
                  m_stationManager->AddStationHtCapabilities (hdr->GetAddr2 (), htCapabilities);
                  HtOperation htOperation = beacon.GetHtOperation ();
                  if (htOperation.GetNonGfHtStasPresent ())
                    {
                      m_stationManager->SetUseGreenfieldProtection (true);
                    }
                  else
                    {
                      m_stationManager->SetUseGreenfieldProtection (false);
                    }
                  if (!m_vhtSupported && GetRifsSupported () && htOperation.GetRifsMode ())
                    {
                      m_stationManager->SetRifsPermitted (true);
                    }
                  else
                    {
                      m_stationManager->SetRifsPermitted (false);
                    }
                }
            }
          if (m_vhtSupported)
            {
              VhtCapabilities vhtCapabilities = beacon.GetVhtCapabilities ();
              //we will always fill in RxHighestSupportedLgiDataRate field at TX, so this can be used to check whether it supports VHT
              if (vhtCapabilities.GetRxHighestSupportedLgiDataRate () > 0)
                {
                  m_stationManager->AddStationVhtCapabilities (hdr->GetAddr2 (), vhtCapabilities);
                  VhtOperation vhtOperation = beacon.GetVhtOperation ();
                  for (uint8_t i = 0; i < m_phy->GetNMcs (); i++)
                    {
                      WifiMode mcs = m_phy->GetMcs (i);
                      if (mcs.GetModulationClass () == WIFI_MOD_CLASS_VHT && vhtCapabilities.IsSupportedRxMcs (mcs.GetMcsValue ()))
                        {
                          m_stationManager->AddSupportedMcs (hdr->GetAddr2 (), mcs);
                        }
                    }
                }
            }
          if (m_htSupported || m_vhtSupported)
            {
              ExtendedCapabilities extendedCapabilities = beacon.GetExtendedCapabilities ();
              //TODO: to be completed
            }
          if (m_heSupported)
            {
              HeCapabilities heCapabilities = beacon.GetHeCapabilities ();
              //todo: once we support non constant rate managers, we should add checks here whether HE is supported by the peer
              m_stationManager->AddStationHeCapabilities (hdr->GetAddr2 (), heCapabilities);
              HeOperation heOperation = beacon.GetHeOperation ();
              for (uint8_t i = 0; i < m_phy->GetNMcs (); i++)
                {
                  WifiMode mcs = m_phy->GetMcs (i);
                  if (mcs.GetModulationClass () == WIFI_MOD_CLASS_HE && heCapabilities.IsSupportedRxMcs (mcs.GetMcsValue ()))
                    {
                      m_stationManager->AddSupportedMcs (hdr->GetAddr2 (), mcs);
                    }
                }
              // using the SSID of the beacon instead of BSS color (for now) to update OBSS_PD  
//std::cout << "m-phy STA color: " << m_phy->GetBssColor () << std::endl;
//std::cout << "beacon color: " << heOperation.GetBssColor () << std::endl;
              if (heOperation.GetBssColor () == m_phy->GetBssColor ())//(beacon.GetSsid ().IsEqual (GetSsid ()))//
                {
                  double aveRxPower=0;
                  SnrTag tag;
                  bool found = packet->RemovePacketTag (tag);
                  NS_ABORT_MSG_UNLESS (found, "Error, Rx power not found");
                  if (m_beaconCount<10)
                    {
                      m_rssiArray[m_beaconCount] = tag.GetRxPowerDbm ();
                      for (int i =0; i<m_beaconCount+1; i++)
                        {
                          aveRxPower = aveRxPower + m_rssiArray[i];
                        }                          
                      aveRxPower = aveRxPower/(m_beaconCount+1);
                    }
                  else
                    {
                      for (int i =0; i<9; i++)
                        {
                          m_rssiArray[i] = m_rssiArray[i+1];
                          aveRxPower = aveRxPower + m_rssiArray[i];
                        }
                      m_rssiArray[9] = tag.GetRxPowerDbm ();
                      aveRxPower = aveRxPower + m_rssiArray[9];
                      aveRxPower = aveRxPower/(10);
                    }

                  if (m_beaconCount==0)
                  {
                    m_txPowerObssPd = m_phy->GetTxPowerEnd ();
                    m_obssPdMax = -62.0;
                    m_obssPdMin = m_phy->GetCcaCsThreshold ();
                  }

                  m_beaconCount++;

                  if (Abs(m_rssiAve-(aveRxPower-5)) > 2)
                    {
                      m_rssiAve = aveRxPower-5;
                      m_obssPdThresholdLevel = m_rssiAve;
                      ObssPdThresholdUpdate ();
                      m_phy->SetObssPdThreshold (m_obssPdThresholdLevel);
                      std::cout << "New OBSS PD Level: " << m_obssPdThresholdLevel << std::endl;
                      //std::cout << "rxpower= " << tag.GetRxPowerDbm () << std::endl;
                    }

                  //if (Abs(m_rssiAve-(aveRxPower-5)) > 1)
                    //{
                      //m_obssPdThresholdLevel = m_obssPdMax;
                      //TxPowerUpdateObssPd ();

                      //m_rssiAve = aveRxPower-5; // discuss
                      //std::cout << "rx ave power: " << aveRxPower << std::endl;
                      //m_obssPdThresholdLevel = m_rssiAve;
                      //ObssPdThresholdUpdate ();
 
                      //TxPowerUpdateObssPd ();
                      //m_phy->SetTxPowerStart (m_txPowerObssPd);
                      //m_phy->SetTxPowerEnd (m_txPowerObssPd);

                      //ObssPdThresholdUpdate ();
                      //m_phy->SetEdThreshold (m_obssPdThresholdLevel);

                      //std::cout << "New OBSS PD Level: " << m_obssPdThresholdLevel << std::endl;
                      //std::cout << "New Tx Power: " << m_txPowerObssPd << std::endl;
                    //}
                }
            }
          m_stationManager->SetShortPreambleEnabled (isShortPreambleEnabled);
          m_stationManager->SetShortSlotTimeEnabled (capabilities.IsShortSlotTime ());
        }
      if (goodBeacon && m_state == BEACON_MISSED)
        {
          SetState (WAIT_ASSOC_RESP);
          NS_LOG_DEBUG ("Good beacon received: send association request");
          SendAssociationRequest (false);
        }
      return;
    }
  else if (hdr->IsProbeResp ())
    {
      if (m_state == WAIT_PROBE_RESP)
        {
          NS_LOG_DEBUG ("Probe response received");
          MgtProbeResponseHeader probeResp;
          packet->RemoveHeader (probeResp);
          CapabilityInformation capabilities = probeResp.GetCapabilities ();
          if (!probeResp.GetSsid ().IsEqual (GetSsid ()))
            {
              NS_LOG_DEBUG ("Probe response is not for our SSID");
              return;
            }
          SupportedRates rates = probeResp.GetSupportedRates ();
          for (uint8_t i = 0; i < m_phy->GetNBssMembershipSelectors (); i++)
            {
              uint8_t selector = m_phy->GetBssMembershipSelector (i);
              if (!rates.IsBssMembershipSelectorRate (selector))
                {
                  NS_LOG_DEBUG ("Supported rates do not fit with the BSS membership selector");
                  return;
                }
            }
          for (uint8_t i = 0; i < m_phy->GetNModes (); i++)
            {
              WifiMode mode = m_phy->GetMode (i);
              if (rates.IsSupportedRate (mode.GetDataRate (m_phy->GetChannelWidth ())))
                {
                  m_stationManager->AddSupportedMode (hdr->GetAddr2 (), mode);
                  if (rates.IsBasicRate (mode.GetDataRate (m_phy->GetChannelWidth ())))
                    {
                      m_stationManager->AddBasicMode (mode);
                    }
                }
            }

          bool isShortPreambleEnabled = capabilities.IsShortPreamble ();
          if (m_erpSupported)
            {
              bool isErpAllowed = false;
              for (uint8_t i = 0; i < m_phy->GetNModes (); i++)
                {
                  WifiMode mode = m_phy->GetMode (i);
                  if (mode.GetModulationClass () == WIFI_MOD_CLASS_ERP_OFDM && rates.IsSupportedRate (mode.GetDataRate (m_phy->GetChannelWidth ())))
                    {
                      isErpAllowed = true;
                      break;
                    }
                }
              if (!isErpAllowed)
                {
                  //disable short slot time and set cwMin to 31
                  SetSlot (MicroSeconds (20));
                  ConfigureContentionWindow (31, 1023);
                }
              else
                {
                  ErpInformation erpInformation = probeResp.GetErpInformation ();
                  isShortPreambleEnabled &= !erpInformation.GetBarkerPreambleMode ();
                  if (m_stationManager->GetShortSlotTimeEnabled ())
                    {
                      //enable short slot time
                      SetSlot (MicroSeconds (9));
                    }
                  else
                    {
                      //disable short slot time
                      SetSlot (MicroSeconds (20));
                    }
                  ConfigureContentionWindow (15, 1023);
                }
            }
          m_stationManager->SetShortPreambleEnabled (isShortPreambleEnabled);
          m_stationManager->SetShortSlotTimeEnabled (capabilities.IsShortSlotTime ());
          SetBssid (hdr->GetAddr3 ());
          Time delay = MicroSeconds (probeResp.GetBeaconIntervalUs () * m_maxMissedBeacons);
          RestartBeaconWatchdog (delay);
          if (m_probeRequestEvent.IsRunning ())
            {
              m_probeRequestEvent.Cancel ();
            }
          SetState (WAIT_ASSOC_RESP);
          SendAssociationRequest (false);
        }
      return;
    }
  else if (hdr->IsAssocResp () || hdr->IsReassocResp ())
    {
      if (m_state == WAIT_ASSOC_RESP)
        {
          MgtAssocResponseHeader assocResp;
          packet->RemoveHeader (assocResp);
          if (m_assocRequestEvent.IsRunning ())
            {
              m_assocRequestEvent.Cancel ();
            }
          if (assocResp.GetStatusCode ().IsSuccess ())
            {
              SetState (ASSOCIATED);
              if (hdr->IsReassocResp ())
                {
                  NS_LOG_DEBUG ("reassociation done");
                }
              else
                {
                  NS_LOG_DEBUG ("association completed");
                }
              CapabilityInformation capabilities = assocResp.GetCapabilities ();
              SupportedRates rates = assocResp.GetSupportedRates ();
              bool isShortPreambleEnabled = capabilities.IsShortPreamble ();
              if (m_erpSupported)
                {
                  bool isErpAllowed = false;
                  for (uint8_t i = 0; i < m_phy->GetNModes (); i++)
                    {
                      WifiMode mode = m_phy->GetMode (i);
                      if (mode.GetModulationClass () == WIFI_MOD_CLASS_ERP_OFDM && rates.IsSupportedRate (mode.GetDataRate (m_phy->GetChannelWidth ())))
                        {
                          isErpAllowed = true;
                          break;
                        }
                    }
                  if (!isErpAllowed)
                    {
                      //disable short slot time and set cwMin to 31
                      SetSlot (MicroSeconds (20));
                      ConfigureContentionWindow (31, 1023);
                    }
                  else
                    {
                      ErpInformation erpInformation = assocResp.GetErpInformation ();
                      isShortPreambleEnabled &= !erpInformation.GetBarkerPreambleMode ();
                      if (m_stationManager->GetShortSlotTimeEnabled ())
                        {
                          //enable short slot time
                          SetSlot (MicroSeconds (9));
                        }
                      else
                        {
                          //disable short slot time
                          SetSlot (MicroSeconds (20));
                        }
                      ConfigureContentionWindow (15, 1023);
                    }
                }
              m_stationManager->SetShortPreambleEnabled (isShortPreambleEnabled);
              m_stationManager->SetShortSlotTimeEnabled (capabilities.IsShortSlotTime ());
              if (m_qosSupported)
                {
                  bool qosSupported = false;
                  EdcaParameterSet edcaParameters = assocResp.GetEdcaParameterSet ();
                  if (edcaParameters.IsQosSupported ())
                    {
                      qosSupported = true;
                      //The value of the TXOP Limit field is specified as an unsigned integer, with the least significant octet transmitted first, in units of 32 μs.
                      SetEdcaParameters (AC_BE, edcaParameters.GetBeCWmin (), edcaParameters.GetBeCWmax (), edcaParameters.GetBeAifsn (), 32 * MicroSeconds (edcaParameters.GetBeTXOPLimit ()));
                      SetEdcaParameters (AC_BK, edcaParameters.GetBkCWmin (), edcaParameters.GetBkCWmax (), edcaParameters.GetBkAifsn (), 32 * MicroSeconds (edcaParameters.GetBkTXOPLimit ()));
                      SetEdcaParameters (AC_VI, edcaParameters.GetViCWmin (), edcaParameters.GetViCWmax (), edcaParameters.GetViAifsn (), 32 * MicroSeconds (edcaParameters.GetViTXOPLimit ()));
                      SetEdcaParameters (AC_VO, edcaParameters.GetVoCWmin (), edcaParameters.GetVoCWmax (), edcaParameters.GetVoAifsn (), 32 * MicroSeconds (edcaParameters.GetVoTXOPLimit ()));
                    }
                  m_stationManager->SetQosSupport (hdr->GetAddr2 (), qosSupported);
                }
              if (m_htSupported)
                {
                  HtCapabilities htCapabilities = assocResp.GetHtCapabilities ();
                  if (!htCapabilities.IsSupportedMcs (0))
                    {
                      m_stationManager->RemoveAllSupportedMcs (hdr->GetAddr2 ());
                    }
                  else
                    {
                      m_stationManager->AddStationHtCapabilities (hdr->GetAddr2 (), htCapabilities);
                      HtOperation htOperation = assocResp.GetHtOperation ();
                      if (htOperation.GetNonGfHtStasPresent ())
                        {
                          m_stationManager->SetUseGreenfieldProtection (true);
                        }
                      else
                        {
                          m_stationManager->SetUseGreenfieldProtection (false);
                        }
                      if (!m_vhtSupported && GetRifsSupported () && htOperation.GetRifsMode ())
                        {
                          m_stationManager->SetRifsPermitted (true);
                        }
                      else
                        {
                          m_stationManager->SetRifsPermitted (false);
                        }
                    }
                }
              if (m_vhtSupported)
                {
                  VhtCapabilities vhtCapabilities = assocResp.GetVhtCapabilities ();
                  //we will always fill in RxHighestSupportedLgiDataRate field at TX, so this can be used to check whether it supports VHT
                  if (vhtCapabilities.GetRxHighestSupportedLgiDataRate () > 0)
                    {
                      m_stationManager->AddStationVhtCapabilities (hdr->GetAddr2 (), vhtCapabilities);
                      VhtOperation vhtOperation = assocResp.GetVhtOperation ();
                    }
                }
              if (m_heSupported)
                {
                  HeCapabilities hecapabilities = assocResp.GetHeCapabilities ();
                  //todo: once we support non constant rate managers, we should add checks here whether HE is supported by the peer
                  m_stationManager->AddStationHeCapabilities (hdr->GetAddr2 (), hecapabilities);
                  HeOperation heOperation = assocResp.GetHeOperation ();
                  m_phy->SetBssColor (heOperation.GetBssColor ());
std::cout << "Assoc BSS color: " << (unsigned)heOperation.GetBssColor () << std::endl;
                }
              for (uint8_t i = 0; i < m_phy->GetNModes (); i++)
                {
                  WifiMode mode = m_phy->GetMode (i);
                  if (rates.IsSupportedRate (mode.GetDataRate (m_phy->GetChannelWidth ())))
                    {
                      m_stationManager->AddSupportedMode (hdr->GetAddr2 (), mode);
                      if (rates.IsBasicRate (mode.GetDataRate (m_phy->GetChannelWidth ())))
                        {
                          m_stationManager->AddBasicMode (mode);
                        }
                    }
                }
              if (m_htSupported)
                {
                  HtCapabilities htCapabilities = assocResp.GetHtCapabilities ();
                  for (uint8_t i = 0; i < m_phy->GetNMcs (); i++)
                    {
                      WifiMode mcs = m_phy->GetMcs (i);
                      if (mcs.GetModulationClass () == WIFI_MOD_CLASS_HT && htCapabilities.IsSupportedMcs (mcs.GetMcsValue ()))
                        {
                          m_stationManager->AddSupportedMcs (hdr->GetAddr2 (), mcs);
                          //here should add a control to add basic MCS when it is implemented
                        }
                    }
                }
              if (m_vhtSupported)
                {
                  VhtCapabilities vhtcapabilities = assocResp.GetVhtCapabilities ();
                  for (uint8_t i = 0; i < m_phy->GetNMcs (); i++)
                    {
                      WifiMode mcs = m_phy->GetMcs (i);
                      if (mcs.GetModulationClass () == WIFI_MOD_CLASS_VHT && vhtcapabilities.IsSupportedRxMcs (mcs.GetMcsValue ()))
                        {
                          m_stationManager->AddSupportedMcs (hdr->GetAddr2 (), mcs);
                          //here should add a control to add basic MCS when it is implemented
                        }
                    }
                }
              if (m_htSupported || m_vhtSupported)
                {
                  ExtendedCapabilities extendedCapabilities = assocResp.GetExtendedCapabilities ();
                  //TODO: to be completed
                }
              if (m_heSupported)
                {
                  HeCapabilities heCapabilities = assocResp.GetHeCapabilities ();
                  for (uint8_t i = 0; i < m_phy->GetNMcs (); i++)
                    {
                      WifiMode mcs = m_phy->GetMcs (i);
                      if (mcs.GetModulationClass () == WIFI_MOD_CLASS_HE && heCapabilities.IsSupportedRxMcs (mcs.GetMcsValue ()))
                        {
                          m_stationManager->AddSupportedMcs (hdr->GetAddr2 (), mcs);
                          //here should add a control to add basic MCS when it is implemented
                        }
                    }
                }
              if (!m_linkUp.IsNull ())
                {
                  m_linkUp ();
                }
            }
          else
            {
              NS_LOG_DEBUG ("association refused");
              SetState (REFUSED);
            }
        }
      return;
    }

  //Invoke the receive handler of our parent class to deal with any
  //other frames. Specifically, this will handle Block Ack-related
  //Management Action frames.
  RegularWifiMac::Receive (packet, hdr);
}

SupportedRates
StaWifiMac::GetSupportedRates (void) const
{
  SupportedRates rates;
  if (m_htSupported || m_vhtSupported || m_heSupported)
    {
      for (uint8_t i = 0; i < m_phy->GetNBssMembershipSelectors (); i++)
        {
          rates.AddBssMembershipSelectorRate (m_phy->GetBssMembershipSelector (i));
        }
    }
  for (uint8_t i = 0; i < m_phy->GetNModes (); i++)
    {
      WifiMode mode = m_phy->GetMode (i);
      uint64_t modeDataRate = mode.GetDataRate (m_phy->GetChannelWidth ());
      NS_LOG_DEBUG ("Adding supported rate of " << modeDataRate);
      rates.AddSupportedRate (modeDataRate);
    }
  return rates;
}

CapabilityInformation
StaWifiMac::GetCapabilities (void) const
{
  CapabilityInformation capabilities;
  capabilities.SetShortPreamble (m_phy->GetShortPlcpPreambleSupported () || m_erpSupported);
  capabilities.SetShortSlotTime (GetShortSlotTimeSupported () && m_erpSupported);
  return capabilities;
}

void
StaWifiMac::SetState (MacState value)
{
  if (value == ASSOCIATED
      && m_state != ASSOCIATED)
    {
      m_assocLogger (GetBssid ());
    }
  else if (value != ASSOCIATED
           && m_state == ASSOCIATED)
    {
      m_deAssocLogger (GetBssid ());
    }
  m_state = value;
}

void
StaWifiMac::SetEdcaParameters (AcIndex ac, uint32_t cwMin, uint32_t cwMax, uint8_t aifsn, Time txopLimit)
{
  Ptr<EdcaTxopN> edca = m_edca.find (ac)->second;
  edca->SetMinCw (cwMin);
  edca->SetMaxCw (cwMax);
  edca->SetAifsn (aifsn);
  edca->SetTxopLimit (txopLimit);
}

void
StaWifiMac::PhyCapabilitiesChanged (void)
{
  NS_LOG_FUNCTION (this);
  if (IsAssociated ())
    {
      NS_LOG_DEBUG ("PHY capabilities changed: send reassociation request");
      SetState (WAIT_ASSOC_RESP);
      SendAssociationRequest (true);
    }
}

} //namespace ns3<|MERGE_RESOLUTION|>--- conflicted
+++ resolved
@@ -26,11 +26,8 @@
 #include "sta-wifi-mac.h"
 #include "wifi-phy.h"
 #include "mac-low.h"
-<<<<<<< HEAD
 #include "snr-tag.h"
-=======
 #include "mgt-headers.h"
->>>>>>> aaa67936
 
 /*
  * The state machine for this STA is:
