/* -*- Mode:C++; c-file-style:"gnu"; indent-tabs-mode:nil; -*- */
/*
 * Copyright (c) 2006, 2009 INRIA
 * Copyright (c) 2009 MIRKO BANCHI
 *
 * This program is free software; you can redistribute it and/or modify
 * it under the terms of the GNU General Public License version 2 as
 * published by the Free Software Foundation;
 *
 * This program is distributed in the hope that it will be useful,
 * but WITHOUT ANY WARRANTY; without even the implied warranty of
 * MERCHANTABILITY or FITNESS FOR A PARTICULAR PURPOSE.  See the
 * GNU General Public License for more details.
 *
 * You should have received a copy of the GNU General Public License
 * along with this program; if not, write to the Free Software
 * Foundation, Inc., 59 Temple Place, Suite 330, Boston, MA  02111-1307  USA
 *
 * Authors: Mathieu Lacage <mathieu.lacage@sophia.inria.fr>
 *          Mirko Banchi <mk.banchi@gmail.com>
 */

#include "ns3/log.h"
#include "ns3/packet.h"
#include "ns3/simulator.h"
#include "sta-wifi-mac.h"
#include "wifi-phy.h"
#include "mac-low.h"
#include "mgt-headers.h"
#include "snr-tag.h"
#include "wifi-rx-tag.h"
#include "he-configuration.h"
#include "wifi-utils.h"
#include "wifi-net-device.h"
#include "ht-configuration.h"
#include "he-configuration.h"

namespace ns3 {

NS_LOG_COMPONENT_DEFINE ("StaWifiMac");

NS_OBJECT_ENSURE_REGISTERED (StaWifiMac);

TypeId
StaWifiMac::GetTypeId (void)
{
  static TypeId tid = TypeId ("ns3::StaWifiMac")
    .SetParent<InfrastructureWifiMac> ()
    .SetGroupName ("Wifi")
    .AddConstructor<StaWifiMac> ()
    .AddAttribute ("ProbeRequestTimeout", "The duration to actively probe the channel.",
                   TimeValue (Seconds (0.05)),
                   MakeTimeAccessor (&StaWifiMac::m_probeRequestTimeout),
                   MakeTimeChecker ())
    .AddAttribute ("WaitBeaconTimeout", "The duration to dwell on a channel while passively scanning for beacon",
                   TimeValue (MilliSeconds (120)),
                   MakeTimeAccessor (&StaWifiMac::m_waitBeaconTimeout),
                   MakeTimeChecker ())
    .AddAttribute ("AssocRequestTimeout", "The interval between two consecutive association request attempts.",
                   TimeValue (Seconds (0.5)),
                   MakeTimeAccessor (&StaWifiMac::m_assocRequestTimeout),
                   MakeTimeChecker ())
    .AddAttribute ("MaxMissedBeacons",
                   "Number of beacons which much be consecutively missed before "
                   "we attempt to restart association.",
                   UintegerValue (10),
                   MakeUintegerAccessor (&StaWifiMac::m_maxMissedBeacons),
                   MakeUintegerChecker<uint32_t> ())
    .AddAttribute ("ActiveProbing",
                   "If true, we send probe requests. If false, we don't."
                   "NOTE: if more than one STA in your simulation is using active probing, "
                   "you should enable it at a different simulation time for each STA, "
                   "otherwise all the STAs will start sending probes at the same time resulting in collisions. "
                   "See bug 1060 for more info.",
                   BooleanValue (false),
                   MakeBooleanAccessor (&StaWifiMac::SetActiveProbing, &StaWifiMac::GetActiveProbing),
                   MakeBooleanChecker ())
    .AddTraceSource ("Assoc", "Associated with an access point.",
                     MakeTraceSourceAccessor (&StaWifiMac::m_assocLogger),
                     "ns3::Mac48Address::TracedCallback")
    .AddTraceSource ("DeAssoc", "Association with an access point lost.",
                     MakeTraceSourceAccessor (&StaWifiMac::m_deAssocLogger),
                     "ns3::Mac48Address::TracedCallback")
    .AddTraceSource ("BeaconArrival",
                     "Time of beacons arrival from associated AP",
                     MakeTraceSourceAccessor (&StaWifiMac::m_beaconArrival),
                     "ns3::Time::TracedCallback")
  ;
  return tid;
}

StaWifiMac::StaWifiMac ()
  : m_state (UNASSOCIATED),
    m_waitBeaconEvent (),
    m_probeRequestEvent (),
    m_assocRequestEvent (),
    m_beaconWatchdogEnd (Seconds (0)),
    m_beaconCount (0),
    m_rssiAve (0),
    m_txPowerObssPd (0),
    m_txPowerRefObssPd (21)
{
  NS_LOG_FUNCTION (this);

  //Let the lower layers know that we are acting as a non-AP STA in
  //an infrastructure BSS.
  SetTypeOfStation (STA);
}

void
StaWifiMac::DoInitialize (void)
{
  NS_LOG_FUNCTION (this);
  StartScanning ();
}

StaWifiMac::~StaWifiMac ()
{
  NS_LOG_FUNCTION (this);
}

void
StaWifiMac::SetActiveProbing (bool enable)
{
  NS_LOG_FUNCTION (this << enable);
  m_activeProbing = enable;
  if (m_state == WAIT_PROBE_RESP || m_state == WAIT_BEACON)
    {
      NS_LOG_DEBUG ("STA is still scanning, reset scanning process");
      StartScanning ();
    }
}

bool
StaWifiMac::GetActiveProbing (void) const
{
  return m_activeProbing;
}

void
StaWifiMac::SetWifiPhy (const Ptr<WifiPhy> phy)
{
  NS_LOG_FUNCTION (this << phy);
  RegularWifiMac::SetWifiPhy (phy);
  m_phy->SetCapabilitiesChangedCallback (MakeCallback (&StaWifiMac::PhyCapabilitiesChanged, this));
}

void
StaWifiMac::SetWifiRemoteStationManager (const Ptr<WifiRemoteStationManager> stationManager)
{
  NS_LOG_FUNCTION (this << stationManager);
  RegularWifiMac::SetWifiRemoteStationManager (stationManager);
  m_stationManager->SetPcfSupported (GetPcfSupported ());
}

void
StaWifiMac::SendProbeRequest (void)
{
  NS_LOG_FUNCTION (this);
  WifiMacHeader hdr;
  hdr.SetType (WIFI_MAC_MGT_PROBE_REQUEST);
  hdr.SetAddr1 (Mac48Address::GetBroadcast ());
  hdr.SetAddr2 (GetAddress ());
  hdr.SetAddr3 (Mac48Address::GetBroadcast ());
  hdr.SetDsNotFrom ();
  hdr.SetDsNotTo ();
  Ptr<Packet> packet = Create<Packet> ();
  MgtProbeRequestHeader probe;
  probe.SetSsid (GetSsid ());
  probe.SetSupportedRates (GetSupportedRates ());
  if (GetHtSupported () || GetVhtSupported () || GetHeSupported ())
    {
      probe.SetExtendedCapabilities (GetExtendedCapabilities ());
      probe.SetHtCapabilities (GetHtCapabilities ());
    }
  if (GetVhtSupported () || GetHeSupported ())
    {
      probe.SetVhtCapabilities (GetVhtCapabilities ());
    }
  if (GetHeSupported ())
    {
      probe.SetHeCapabilities (GetHeCapabilities ());
    }
  packet->AddHeader (probe);

  //The standard is not clear on the correct queue for management
  //frames if we are a QoS AP. The approach taken here is to always
  //use the non-QoS for these regardless of whether we have a QoS
  //association or not.
  m_txop->Queue (packet, hdr);
}

void
StaWifiMac::SendAssociationRequest (bool isReassoc)
{
  NS_LOG_FUNCTION (this << GetBssid () << isReassoc);
  WifiMacHeader hdr;
  hdr.SetType (isReassoc ? WIFI_MAC_MGT_REASSOCIATION_REQUEST : WIFI_MAC_MGT_ASSOCIATION_REQUEST);
  hdr.SetAddr1 (GetBssid ());
  hdr.SetAddr2 (GetAddress ());
  hdr.SetAddr3 (GetBssid ());
  hdr.SetDsNotFrom ();
  hdr.SetDsNotTo ();
  Ptr<Packet> packet = Create<Packet> ();
  if (!isReassoc)
    {
      MgtAssocRequestHeader assoc;
      assoc.SetSsid (GetSsid ());
      assoc.SetSupportedRates (GetSupportedRates ());
      assoc.SetCapabilities (GetCapabilities ());
      assoc.SetListenInterval (0);
      if (GetHtSupported () || GetVhtSupported () || GetHeSupported ())
        {
          assoc.SetExtendedCapabilities (GetExtendedCapabilities ());
          assoc.SetHtCapabilities (GetHtCapabilities ());
        }
      if (GetVhtSupported () || GetHeSupported ())
        {
          assoc.SetVhtCapabilities (GetVhtCapabilities ());
        }
      if (GetHeSupported ())
        {
          assoc.SetHeCapabilities (GetHeCapabilities ());
        }
      packet->AddHeader (assoc);
    }
  else
    {
      MgtReassocRequestHeader reassoc;
      reassoc.SetCurrentApAddress (GetBssid ());
      reassoc.SetSsid (GetSsid ());
      reassoc.SetSupportedRates (GetSupportedRates ());
      reassoc.SetCapabilities (GetCapabilities ());
      reassoc.SetListenInterval (0);
      if (GetHtSupported () || GetVhtSupported () || GetHeSupported ())
        {
          reassoc.SetExtendedCapabilities (GetExtendedCapabilities ());
          reassoc.SetHtCapabilities (GetHtCapabilities ());
        }
      if (GetVhtSupported () || GetHeSupported ())
        {
          reassoc.SetVhtCapabilities (GetVhtCapabilities ());
        }
      if (GetHeSupported ())
        {
          reassoc.SetHeCapabilities (GetHeCapabilities ());
        }
      packet->AddHeader (reassoc);
    }

  //The standard is not clear on the correct queue for management
  //frames if we are a QoS AP. The approach taken here is to always
  //use the non-QoS for these regardless of whether we have a QoS
  //association or not.
  m_txop->Queue (packet, hdr);

  if (m_assocRequestEvent.IsRunning ())
    {
      m_assocRequestEvent.Cancel ();
    }
  m_assocRequestEvent = Simulator::Schedule (m_assocRequestTimeout,
                                             &StaWifiMac::AssocRequestTimeout, this);
}

void
StaWifiMac::SendCfPollResponse (void)
{
  NS_LOG_FUNCTION (this);
  NS_ASSERT (GetPcfSupported ());
  m_txop->SendCfFrame (WIFI_MAC_DATA_NULL, GetBssid ());
}

void
StaWifiMac::TryToEnsureAssociated (void)
{
  NS_LOG_FUNCTION (this);
  switch (m_state)
    {
    case ASSOCIATED:
      return;
      break;
    case WAIT_PROBE_RESP:
      /* we have sent a probe request earlier so we
         do not need to re-send a probe request immediately.
         We just need to wait until probe-request-timeout
         or until we get a probe response
       */
      break;
    case WAIT_BEACON:
      /* we have initiated passive scanning, continue to wait
         and gather beacons
       */
      break;
    case UNASSOCIATED:
      /* we were associated but we missed a bunch of beacons
       * so we should assume we are not associated anymore.
       * We try to initiate a scan now.
       */
      m_linkDown ();
      StartScanning ();
      break;
    case WAIT_ASSOC_RESP:
      /* we have sent an association request so we do not need to
         re-send an association request right now. We just need to
         wait until either assoc-request-timeout or until
         we get an association response.
       */
      break;
    case REFUSED:
      /* we have sent an association request and received a negative
         association response. We wait until someone restarts an
         association with a given ssid.
       */
      break;
    }
}

void
StaWifiMac::StartScanning (void)
{
  NS_LOG_FUNCTION (this);
  m_candidateAps.clear ();
  if (m_probeRequestEvent.IsRunning ())
    {
      m_probeRequestEvent.Cancel ();
    }
  if (m_waitBeaconEvent.IsRunning ())
    {
      m_waitBeaconEvent.Cancel ();
    }
  if (GetActiveProbing ())
    {
      SetState (WAIT_PROBE_RESP);
      SendProbeRequest ();
      m_probeRequestEvent = Simulator::Schedule (m_probeRequestTimeout,
                                                 &StaWifiMac::ScanningTimeout,
                                                 this);
    }
  else
    {
      SetState (WAIT_BEACON);
      m_waitBeaconEvent = Simulator::Schedule (m_waitBeaconTimeout,
                                               &StaWifiMac::ScanningTimeout,
                                               this);
    }
}

void
StaWifiMac::ScanningTimeout (void)
{
  NS_LOG_FUNCTION (this);
  if (!m_candidateAps.empty ())
    {
      ApInfo bestAp = m_candidateAps.front();
      m_candidateAps.erase(m_candidateAps.begin ());
      NS_LOG_DEBUG ("Attempting to associate with BSSID " << bestAp.m_bssid);
      Time beaconInterval;
      if (bestAp.m_activeProbing)
        {
          UpdateApInfoFromProbeResp (bestAp.m_probeResp, bestAp.m_apAddr, bestAp.m_bssid);
          beaconInterval = MicroSeconds (bestAp.m_probeResp.GetBeaconIntervalUs ());
        }
      else
        {
          UpdateApInfoFromBeacon (bestAp.m_beacon, bestAp.m_apAddr, bestAp.m_bssid);
          beaconInterval = MicroSeconds (bestAp.m_beacon.GetBeaconIntervalUs ());
        }

      Time delay = beaconInterval * m_maxMissedBeacons;
      RestartBeaconWatchdog (delay);
      SetState (WAIT_ASSOC_RESP);
      SendAssociationRequest (false);
    }
  else
    {
      NS_LOG_DEBUG ("Exhausted list of candidate AP; restart scanning");
      StartScanning ();
    }
}

void
StaWifiMac::AssocRequestTimeout (void)
{
  NS_LOG_FUNCTION (this);
  SetState (WAIT_ASSOC_RESP);
  SendAssociationRequest (false);
}

void
StaWifiMac::MissedBeacons (void)
{
  NS_LOG_FUNCTION (this);
  if (m_beaconWatchdogEnd > Simulator::Now ())
    {
      if (m_beaconWatchdog.IsRunning ())
        {
          m_beaconWatchdog.Cancel ();
        }
      m_beaconWatchdog = Simulator::Schedule (m_beaconWatchdogEnd - Simulator::Now (),
                                              &StaWifiMac::MissedBeacons, this);
      return;
    }
  NS_LOG_DEBUG ("beacon missed");
  SetState (UNASSOCIATED);
  TryToEnsureAssociated ();
}

void
StaWifiMac::RestartBeaconWatchdog (Time delay)
{
  NS_LOG_FUNCTION (this << delay);
  m_beaconWatchdogEnd = std::max (Simulator::Now () + delay, m_beaconWatchdogEnd);
  if (Simulator::GetDelayLeft (m_beaconWatchdog) < delay
      && m_beaconWatchdog.IsExpired ())
    {
      NS_LOG_DEBUG ("really restart watchdog.");
      m_beaconWatchdog = Simulator::Schedule (delay, &StaWifiMac::MissedBeacons, this);
    }
}

bool
StaWifiMac::IsAssociated (void) const
{
  return m_state == ASSOCIATED;
}

bool
StaWifiMac::IsWaitAssocResp (void) const
{
  return m_state == WAIT_ASSOC_RESP;
}

void
StaWifiMac::Enqueue (Ptr<const Packet> packet, Mac48Address to)
{
  NS_LOG_FUNCTION (this << packet << to);
  if (!IsAssociated ())
    {
      NotifyTxDrop (packet);
      TryToEnsureAssociated ();
      return;
    }
  WifiMacHeader hdr;

  //If we are not a QoS AP then we definitely want to use AC_BE to
  //transmit the packet. A TID of zero will map to AC_BE (through \c
  //QosUtilsMapTidToAc()), so we use that as our default here.
  uint8_t tid = 0;

  //For now, an AP that supports QoS does not support non-QoS
  //associations, and vice versa. In future the AP model should
  //support simultaneously associated QoS and non-QoS STAs, at which
  //point there will need to be per-association QoS state maintained
  //by the association state machine, and consulted here.
  if (GetQosSupported ())
    {
      hdr.SetType (WIFI_MAC_QOSDATA);
      hdr.SetQosAckPolicy (WifiMacHeader::NORMAL_ACK);
      hdr.SetQosNoEosp ();
      hdr.SetQosNoAmsdu ();
      //Transmission of multiple frames in the same TXOP is not
      //supported for now
      hdr.SetQosTxopLimit (0);

      //Fill in the QoS control field in the MAC header
      tid = QosUtilsGetTidForPacket (packet);
      //Any value greater than 7 is invalid and likely indicates that
      //the packet had no QoS tag, so we revert to zero, which'll
      //mean that AC_BE is used.
      if (tid > 7)
        {
          tid = 0;
        }
      hdr.SetQosTid (tid);
    }
  else
    {
      hdr.SetType (WIFI_MAC_DATA);
    }
  if (GetQosSupported () || GetHtSupported () || GetVhtSupported () || GetHeSupported ())
    {
      hdr.SetNoOrder (); // explicitly set to 0 for the time being since HT/VHT/HE control field is not yet implemented (set it to 1 when implemented)
    }

  hdr.SetAddr1 (GetBssid ());
  hdr.SetAddr2 (m_low->GetAddress ());
  hdr.SetAddr3 (to);
  hdr.SetDsNotFrom ();
  hdr.SetDsTo ();

  if (GetQosSupported ())
    {
      //Sanity check that the TID is valid
      NS_ASSERT (tid < 8);
      m_edca[QosUtilsMapTidToAc (tid)]->Queue (packet, hdr);
    }
  else
    {
      m_txop->Queue (packet, hdr);
    }
}

void
StaWifiMac::Receive (Ptr<Packet> packet, const WifiMacHeader *hdr)
{
  NS_LOG_FUNCTION (this << packet << hdr);
  NS_ASSERT (!hdr->IsCtl ());
  if (hdr->GetAddr3 () == GetAddress ())
    {
      NS_LOG_LOGIC ("packet sent by us.");
      return;
    }
  else if (hdr->GetAddr1 () != GetAddress ()
           && !hdr->GetAddr1 ().IsGroup ())
    {
      NS_LOG_LOGIC ("packet is not for us");
      NotifyRxDrop (packet);
      return;
    }
  else if ((hdr->GetAddr1 () == GetAddress ()) && (hdr->GetAddr2 () == GetBssid ()) && hdr->IsCfPoll ())
    {
      SendCfPollResponse ();
    }
  if (hdr->IsData ())
    {
      if (!IsAssociated ())
        {
          NS_LOG_LOGIC ("Received data frame while not associated: ignore");
          NotifyRxDrop (packet);
          return;
        }
      if (!(hdr->IsFromDs () && !hdr->IsToDs ()))
        {
          NS_LOG_LOGIC ("Received data frame not from the DS: ignore");
          NotifyRxDrop (packet);
          return;
        }
      if (hdr->GetAddr2 () != GetBssid ())
        {
          NS_LOG_LOGIC ("Received data frame not from the BSS we are associated with: ignore");
          NotifyRxDrop (packet);
          return;
        }
      if (hdr->IsQosData ())
        {
          if (hdr->IsQosAmsdu ())
            {
              NS_ASSERT (hdr->GetAddr3 () == GetBssid ());
              DeaggregateAmsduAndForward (packet, hdr);
              packet = 0;
            }
          else
            {
              ForwardUp (packet, hdr->GetAddr3 (), hdr->GetAddr1 ());
            }
        }
      else if (hdr->HasData ())
        {
          ForwardUp (packet, hdr->GetAddr3 (), hdr->GetAddr1 ());
        }
      return;
    }
  else if (hdr->IsProbeReq ()
           || hdr->IsAssocReq ()
           || hdr->IsReassocReq ())
    {
      //This is a frame aimed at an AP, so we can safely ignore it.
      NotifyRxDrop (packet);
      return;
    }
  else if (hdr->IsBeacon ())
    {
      NS_LOG_DEBUG ("Beacon received");
      MgtBeaconHeader beacon;
      packet->RemoveHeader (beacon);
      CapabilityInformation capabilities = beacon.GetCapabilities ();
      NS_ASSERT (capabilities.IsEss ());
      bool goodBeacon = false;
      if (GetSsid ().IsBroadcast ()
          || beacon.GetSsid ().IsEqual (GetSsid ()))
        {
          NS_LOG_LOGIC ("Beacon is for our SSID");
          goodBeacon = true;
        }
      CfParameterSet cfParameterSet = beacon.GetCfParameterSet ();
      if (cfParameterSet.GetCFPCount () == 0)
        {
          //see section 9.3.2.2 802.11-1999
          if (GetPcfSupported ())
            {
              m_low->DoNavStartNow (MicroSeconds (cfParameterSet.GetCFPMaxDurationUs ()));
            }
          else
            {
              m_low->DoNavStartNow (MicroSeconds (cfParameterSet.GetCFPDurRemainingUs ()));
            }
        }
      SupportedRates rates = beacon.GetSupportedRates ();
      bool bssMembershipSelectorMatch = false;
      for (uint8_t i = 0; i < m_phy->GetNBssMembershipSelectors (); i++)
        {
          uint8_t selector = m_phy->GetBssMembershipSelector (i);
          if (rates.IsBssMembershipSelectorRate (selector))
            {
              NS_LOG_LOGIC ("Beacon is matched to our BSS membership selector");
              bssMembershipSelectorMatch = true;
            }
        }
      if (m_phy->GetNBssMembershipSelectors () > 0 && bssMembershipSelectorMatch == false)
        {
          NS_LOG_LOGIC ("No match for BSS membership selector");
          goodBeacon = false;
        }
      if ((IsWaitAssocResp () || IsAssociated ()) && hdr->GetAddr3 () != GetBssid ())
        {
          NS_LOG_LOGIC ("Beacon is not for us");
          goodBeacon = false;
        }
      if (goodBeacon && m_state == ASSOCIATED)
        {
          m_beaconArrival (Simulator::Now ());
          Time delay = MicroSeconds (beacon.GetBeaconIntervalUs () * m_maxMissedBeacons);
          RestartBeaconWatchdog (delay);
          UpdateApInfoFromBeacon (beacon, hdr->GetAddr2 (), hdr->GetAddr3 ());
          WifiRxTag wifiRxTag;
          bool removed = packet->RemovePacketTag (wifiRxTag);
          if (removed && GetHeSupported ())
            {
              HeOperation heOperation = beacon.GetHeOperation ();
              UpdateObssPdInfoFromBeacon (heOperation.GetBssColor (), wifiRxTag.GetRxPower ());
            }
        }
      if (goodBeacon && m_state == WAIT_BEACON)
        {
          NS_LOG_DEBUG ("Beacon received while scanning from " << hdr->GetAddr2 ());
          WifiRxTag wifiRxTag;
          bool removed = packet->RemovePacketTag (wifiRxTag);
          NS_ASSERT (removed);
          ApInfo apInfo;
          apInfo.m_apAddr = hdr->GetAddr2 ();
          apInfo.m_bssid = hdr->GetAddr3 ();
          apInfo.m_activeProbing = false;
          apInfo.m_snr = wifiRxTag.GetSnr ();
          apInfo.m_beacon = beacon;
          UpdateCandidateApList (apInfo);
        }
      return;
    }
  else if (hdr->IsProbeResp ())
    {
      if (m_state == WAIT_PROBE_RESP)
        {
          NS_LOG_DEBUG ("Probe response received while scanning from " << hdr->GetAddr2 ());
          MgtProbeResponseHeader probeResp;
          packet->RemoveHeader (probeResp);
          if (!probeResp.GetSsid ().IsEqual (GetSsid ()))
            {
              NS_LOG_DEBUG ("Probe response is not for our SSID");
              return;
            }
          WifiRxTag wifiRxTag;
          bool removed = packet->RemovePacketTag (wifiRxTag);
          NS_ASSERT (removed);
          ApInfo apInfo;
          apInfo.m_apAddr = hdr->GetAddr2 ();
          apInfo.m_bssid = hdr->GetAddr3 ();
          apInfo.m_activeProbing = true;
          apInfo.m_snr = wifiRxTag.GetSnr ();
          apInfo.m_probeResp = probeResp;
          UpdateCandidateApList (apInfo);
        }
      return;
    }
  else if (hdr->IsAssocResp () || hdr->IsReassocResp ())
    {
      if (m_state == WAIT_ASSOC_RESP)
        {
          MgtAssocResponseHeader assocResp;
          packet->RemoveHeader (assocResp);
          if (m_assocRequestEvent.IsRunning ())
            {
              m_assocRequestEvent.Cancel ();
            }
          if (assocResp.GetStatusCode ().IsSuccess ())
            {
              SetState (ASSOCIATED);
              if (hdr->IsReassocResp ())
                {
                  NS_LOG_DEBUG ("reassociation done");
                }
              else
                {
                  NS_LOG_DEBUG ("association completed");
                }
              UpdateApInfoFromAssocResp (assocResp, hdr->GetAddr2 ());
              if (!m_linkUp.IsNull ())
                {
                  m_linkUp ();
                }
            }
          else
            {
              NS_LOG_DEBUG ("association refused");
              if (m_candidateAps.empty ())
                {
                  SetState (REFUSED);
                }
              else
                {
                  ScanningTimeout ();
                }
            }
        }
      return;
    }

  //Invoke the receive handler of our parent class to deal with any
  //other frames. Specifically, this will handle Block Ack-related
  //Management Action frames.
  RegularWifiMac::Receive (packet, hdr);
}

void
StaWifiMac::UpdateCandidateApList (ApInfo newApInfo)
{
  NS_LOG_FUNCTION (this << newApInfo.m_bssid << newApInfo.m_apAddr << newApInfo.m_snr << newApInfo.m_activeProbing << newApInfo.m_beacon << newApInfo.m_probeResp);
  // Remove duplicate ApInfo entry
  for (std::vector<ApInfo>::iterator i = m_candidateAps.begin(); i != m_candidateAps.end(); ++i)
    {
      if (newApInfo.m_bssid == (*i).m_bssid)
        {
          m_candidateAps.erase(i);
          break;
        }
    }
  // Insert before the entry with lower SNR
  for (std::vector<ApInfo>::iterator i = m_candidateAps.begin(); i != m_candidateAps.end(); ++i)
    {
      if (newApInfo.m_snr > (*i).m_snr)
        {
          m_candidateAps.insert (i, newApInfo);
          return;
        }
    }
  // If new ApInfo is the lowest, insert at back
  m_candidateAps.push_back(newApInfo);
}

void
StaWifiMac::UpdateApInfoFromBeacon (MgtBeaconHeader beacon, Mac48Address apAddr, Mac48Address bssid)
{
  NS_LOG_FUNCTION (this << beacon << apAddr << bssid);
  SetBssid (bssid);
  CapabilityInformation capabilities = beacon.GetCapabilities ();
  SupportedRates rates = beacon.GetSupportedRates ();
  for (uint8_t i = 0; i < m_phy->GetNModes (); i++)
    {
      WifiMode mode = m_phy->GetMode (i);
      if (rates.IsSupportedRate (mode.GetDataRate (m_phy->GetChannelWidth ())))
        {
          m_stationManager->AddSupportedMode (apAddr, mode);
        }
    }
  bool isShortPreambleEnabled = capabilities.IsShortPreamble ();
  if (GetErpSupported ())
    {
      ErpInformation erpInformation = beacon.GetErpInformation ();
      isShortPreambleEnabled &= !erpInformation.GetBarkerPreambleMode ();
      if (erpInformation.GetUseProtection () != 0)
        {
          m_stationManager->SetUseNonErpProtection (true);
        }
      else
        {
          m_stationManager->SetUseNonErpProtection (false);
        }
      if (capabilities.IsShortSlotTime () == true)
        {
          //enable short slot time
          SetSlot (MicroSeconds (9));
        }
      else
        {
          //disable short slot time
          SetSlot (MicroSeconds (20));
        }
    }
  if (GetQosSupported ())
    {
      bool qosSupported = false;
      EdcaParameterSet edcaParameters = beacon.GetEdcaParameterSet ();
      if (edcaParameters.IsQosSupported ())
        {
          qosSupported = true;
          //The value of the TXOP Limit field is specified as an unsigned integer, with the least significant octet transmitted first, in units of 32 μs.
          SetEdcaParameters (AC_BE, edcaParameters.GetBeCWmin (), edcaParameters.GetBeCWmax (), edcaParameters.GetBeAifsn (), 32 * MicroSeconds (edcaParameters.GetBeTxopLimit ()));
          SetEdcaParameters (AC_BK, edcaParameters.GetBkCWmin (), edcaParameters.GetBkCWmax (), edcaParameters.GetBkAifsn (), 32 * MicroSeconds (edcaParameters.GetBkTxopLimit ()));
          SetEdcaParameters (AC_VI, edcaParameters.GetViCWmin (), edcaParameters.GetViCWmax (), edcaParameters.GetViAifsn (), 32 * MicroSeconds (edcaParameters.GetViTxopLimit ()));
          SetEdcaParameters (AC_VO, edcaParameters.GetVoCWmin (), edcaParameters.GetVoCWmax (), edcaParameters.GetVoAifsn (), 32 * MicroSeconds (edcaParameters.GetVoTxopLimit ()));
        }
      m_stationManager->SetQosSupport (apAddr, qosSupported);
    }
  if (GetHtSupported ())
    {
      HtCapabilities htCapabilities = beacon.GetHtCapabilities ();
      if (!htCapabilities.IsSupportedMcs (0))
        {
          m_stationManager->RemoveAllSupportedMcs (apAddr);
        }
      else
        {
          m_stationManager->AddStationHtCapabilities (apAddr, htCapabilities);
          HtOperation htOperation = beacon.GetHtOperation ();
          if (htOperation.GetNonGfHtStasPresent ())
            {
              m_stationManager->SetUseGreenfieldProtection (true);
            }
          else
            {
              m_stationManager->SetUseGreenfieldProtection (false);
            }
          if (!GetVhtSupported () && GetHtConfiguration ()->GetRifsSupported () && htOperation.GetRifsMode ())
            {
              m_stationManager->SetRifsPermitted (true);
            }
          else
            {
              m_stationManager->SetRifsPermitted (false);
            }
        }
    }
  if (GetVhtSupported ())
    {
      VhtCapabilities vhtCapabilities = beacon.GetVhtCapabilities ();
      //we will always fill in RxHighestSupportedLgiDataRate field at TX, so this can be used to check whether it supports VHT
      if (vhtCapabilities.GetRxHighestSupportedLgiDataRate () > 0)
        {
          m_stationManager->AddStationVhtCapabilities (apAddr, vhtCapabilities);
          VhtOperation vhtOperation = beacon.GetVhtOperation ();
          for (uint8_t i = 0; i < m_phy->GetNMcs (); i++)
            {
              WifiMode mcs = m_phy->GetMcs (i);
              if (mcs.GetModulationClass () == WIFI_MOD_CLASS_VHT && vhtCapabilities.IsSupportedRxMcs (mcs.GetMcsValue ()))
                {
                  m_stationManager->AddSupportedMcs (apAddr, mcs);
                }
            }
        }
    }
  if (GetHtSupported () || GetVhtSupported ())
    {
      ExtendedCapabilities extendedCapabilities = beacon.GetExtendedCapabilities ();
      //TODO: to be completed
    }
  if (GetHeSupported ())
    {
      HeCapabilities heCapabilities = beacon.GetHeCapabilities ();
      //todo: once we support non constant rate managers, we should add checks here whether HE is supported by the peer
      m_stationManager->AddStationHeCapabilities (apAddr, heCapabilities);
      for (uint8_t i = 0; i < m_phy->GetNMcs (); i++)
        {
          WifiMode mcs = m_phy->GetMcs (i);
          if (mcs.GetModulationClass () == WIFI_MOD_CLASS_HE && heCapabilities.IsSupportedRxMcs (mcs.GetMcsValue ()))
            {
              m_stationManager->AddSupportedMcs (apAddr, mcs);
            }
        }
    }
  m_stationManager->SetShortPreambleEnabled (isShortPreambleEnabled);
  m_stationManager->SetShortSlotTimeEnabled (capabilities.IsShortSlotTime ());
}

void
StaWifiMac::UpdateApInfoFromProbeResp (MgtProbeResponseHeader probeResp, Mac48Address apAddr, Mac48Address bssid)
{
  NS_LOG_FUNCTION (this << probeResp << apAddr << bssid);
  CapabilityInformation capabilities = probeResp.GetCapabilities ();
  SupportedRates rates = probeResp.GetSupportedRates ();
  for (uint8_t i = 0; i < m_phy->GetNBssMembershipSelectors (); i++)
    {
      uint8_t selector = m_phy->GetBssMembershipSelector (i);
      if (!rates.IsBssMembershipSelectorRate (selector))
        {
          NS_LOG_DEBUG ("Supported rates do not fit with the BSS membership selector");
          return;
        }
    }
  for (uint8_t i = 0; i < m_phy->GetNModes (); i++)
    {
      WifiMode mode = m_phy->GetMode (i);
      if (rates.IsSupportedRate (mode.GetDataRate (m_phy->GetChannelWidth ())))
        {
          m_stationManager->AddSupportedMode (apAddr, mode);
          if (rates.IsBasicRate (mode.GetDataRate (m_phy->GetChannelWidth ())))
            {
              m_stationManager->AddBasicMode (mode);
            }
        }
    }

  bool isShortPreambleEnabled = capabilities.IsShortPreamble ();
  if (GetErpSupported ())
    {
      bool isErpAllowed = false;
      for (uint8_t i = 0; i < m_phy->GetNModes (); i++)
        {
          WifiMode mode = m_phy->GetMode (i);
          if (mode.GetModulationClass () == WIFI_MOD_CLASS_ERP_OFDM && rates.IsSupportedRate (mode.GetDataRate (m_phy->GetChannelWidth ())))
            {
              isErpAllowed = true;
              break;
            }
        }
      if (!isErpAllowed)
        {
          //disable short slot time and set cwMin to 31
          SetSlot (MicroSeconds (20));
          ConfigureContentionWindow (31, 1023);
        }
      else
        {
          ErpInformation erpInformation = probeResp.GetErpInformation ();
          isShortPreambleEnabled &= !erpInformation.GetBarkerPreambleMode ();
          if (m_stationManager->GetShortSlotTimeEnabled ())
            {
              //enable short slot time
              SetSlot (MicroSeconds (9));
            }
          else
            {
              //disable short slot time
              SetSlot (MicroSeconds (20));
            }
          ConfigureContentionWindow (15, 1023);
        }
    }
  m_stationManager->SetShortPreambleEnabled (isShortPreambleEnabled);
  m_stationManager->SetShortSlotTimeEnabled (capabilities.IsShortSlotTime ());
  SetBssid (bssid);
}

void
StaWifiMac::UpdateApInfoFromAssocResp (MgtAssocResponseHeader assocResp, Mac48Address apAddr)
{
  NS_LOG_FUNCTION (this << assocResp << apAddr);
  CapabilityInformation capabilities = assocResp.GetCapabilities ();
  SupportedRates rates = assocResp.GetSupportedRates ();
  bool isShortPreambleEnabled = capabilities.IsShortPreamble ();
  if (GetErpSupported ())
    {
      bool isErpAllowed = false;
      for (uint8_t i = 0; i < m_phy->GetNModes (); i++)
        {
          WifiMode mode = m_phy->GetMode (i);
          if (mode.GetModulationClass () == WIFI_MOD_CLASS_ERP_OFDM && rates.IsSupportedRate (mode.GetDataRate (m_phy->GetChannelWidth ())))
            {
              isErpAllowed = true;
              break;
            }
        }
      if (!isErpAllowed)
        {
          //disable short slot time and set cwMin to 31
          SetSlot (MicroSeconds (20));
          ConfigureContentionWindow (31, 1023);
        }
      else
        {
          ErpInformation erpInformation = assocResp.GetErpInformation ();
          isShortPreambleEnabled &= !erpInformation.GetBarkerPreambleMode ();
          if (m_stationManager->GetShortSlotTimeEnabled ())
            {
              //enable short slot time
              SetSlot (MicroSeconds (9));
            }
          else
            {
              //disable short slot time
              SetSlot (MicroSeconds (20));
            }
          ConfigureContentionWindow (15, 1023);
        }
    }
  m_stationManager->SetShortPreambleEnabled (isShortPreambleEnabled);
  m_stationManager->SetShortSlotTimeEnabled (capabilities.IsShortSlotTime ());
  if (GetQosSupported ())
    {
      bool qosSupported = false;
      EdcaParameterSet edcaParameters = assocResp.GetEdcaParameterSet ();
      if (edcaParameters.IsQosSupported ())
        {
          qosSupported = true;
          //The value of the TXOP Limit field is specified as an unsigned integer, with the least significant octet transmitted first, in units of 32 μs.
          SetEdcaParameters (AC_BE, edcaParameters.GetBeCWmin (), edcaParameters.GetBeCWmax (), edcaParameters.GetBeAifsn (), 32 * MicroSeconds (edcaParameters.GetBeTxopLimit ()));
          SetEdcaParameters (AC_BK, edcaParameters.GetBkCWmin (), edcaParameters.GetBkCWmax (), edcaParameters.GetBkAifsn (), 32 * MicroSeconds (edcaParameters.GetBkTxopLimit ()));
          SetEdcaParameters (AC_VI, edcaParameters.GetViCWmin (), edcaParameters.GetViCWmax (), edcaParameters.GetViAifsn (), 32 * MicroSeconds (edcaParameters.GetViTxopLimit ()));
          SetEdcaParameters (AC_VO, edcaParameters.GetVoCWmin (), edcaParameters.GetVoCWmax (), edcaParameters.GetVoAifsn (), 32 * MicroSeconds (edcaParameters.GetVoTxopLimit ()));
        }
      m_stationManager->SetQosSupport (apAddr, qosSupported);
    }
  if (GetHtSupported ())
    {
      HtCapabilities htCapabilities = assocResp.GetHtCapabilities ();
      if (!htCapabilities.IsSupportedMcs (0))
        {
          m_stationManager->RemoveAllSupportedMcs (apAddr);
        }
      else
        {
          m_stationManager->AddStationHtCapabilities (apAddr, htCapabilities);
          HtOperation htOperation = assocResp.GetHtOperation ();
          if (htOperation.GetNonGfHtStasPresent ())
            {
              m_stationManager->SetUseGreenfieldProtection (true);
            }
          else
            {
              m_stationManager->SetUseGreenfieldProtection (false);
            }
          if (!GetVhtSupported () && GetHtConfiguration ()->GetRifsSupported () && htOperation.GetRifsMode ())
            {
              m_stationManager->SetRifsPermitted (true);
            }
          else
            {
              m_stationManager->SetRifsPermitted (false);
            }
        }
    }
  if (GetVhtSupported ())
    {
      VhtCapabilities vhtCapabilities = assocResp.GetVhtCapabilities ();
      //we will always fill in RxHighestSupportedLgiDataRate field at TX, so this can be used to check whether it supports VHT
      if (vhtCapabilities.GetRxHighestSupportedLgiDataRate () > 0)
        {
          m_stationManager->AddStationVhtCapabilities (apAddr, vhtCapabilities);
          VhtOperation vhtOperation = assocResp.GetVhtOperation ();
        }
    }
  if (GetHeSupported ())
    {
      HeCapabilities hecapabilities = assocResp.GetHeCapabilities ();
      //todo: once we support non constant rate managers, we should add checks here whether HE is supported by the peer
      m_stationManager->AddStationHeCapabilities (apAddr, hecapabilities);
      HeOperation heOperation = assocResp.GetHeOperation ();
<<<<<<< HEAD
      if (GetHeConfiguration () == 0)
        {
          NS_LOG_DEBUG ("Creating HeConfiguration object on STA");
          Ptr<HeConfiguration> heConfiguration = CreateObject<HeConfiguration> ();
          SetHeConfiguration (heConfiguration);
        }
      NS_LOG_DEBUG ("Setting BSS color to " << heOperation.GetBssColor ());
=======
>>>>>>> 8ee52858
      GetHeConfiguration ()->SetAttribute ("BssColor", UintegerValue (heOperation.GetBssColor ()));
    }
  for (uint8_t i = 0; i < m_phy->GetNModes (); i++)
    {
      WifiMode mode = m_phy->GetMode (i);
      if (rates.IsSupportedRate (mode.GetDataRate (m_phy->GetChannelWidth ())))
        {
          m_stationManager->AddSupportedMode (apAddr, mode);
          if (rates.IsBasicRate (mode.GetDataRate (m_phy->GetChannelWidth ())))
            {
              m_stationManager->AddBasicMode (mode);
            }
        }
    }
  if (GetHtSupported ())
    {
      HtCapabilities htCapabilities = assocResp.GetHtCapabilities ();
      for (uint8_t i = 0; i < m_phy->GetNMcs (); i++)
        {
          WifiMode mcs = m_phy->GetMcs (i);
          if (mcs.GetModulationClass () == WIFI_MOD_CLASS_HT && htCapabilities.IsSupportedMcs (mcs.GetMcsValue ()))
            {
              m_stationManager->AddSupportedMcs (apAddr, mcs);
              //here should add a control to add basic MCS when it is implemented
            }
        }
    }
  if (GetVhtSupported ())
    {
      VhtCapabilities vhtcapabilities = assocResp.GetVhtCapabilities ();
      for (uint8_t i = 0; i < m_phy->GetNMcs (); i++)
        {
          WifiMode mcs = m_phy->GetMcs (i);
          if (mcs.GetModulationClass () == WIFI_MOD_CLASS_VHT && vhtcapabilities.IsSupportedRxMcs (mcs.GetMcsValue ()))
            {
              m_stationManager->AddSupportedMcs (apAddr, mcs);
              //here should add a control to add basic MCS when it is implemented
            }
        }
    }
  if (GetHtSupported () || GetVhtSupported ())
    {
      ExtendedCapabilities extendedCapabilities = assocResp.GetExtendedCapabilities ();
      //TODO: to be completed
    }
  if (GetHeSupported ())
    {
      HeCapabilities heCapabilities = assocResp.GetHeCapabilities ();
      for (uint8_t i = 0; i < m_phy->GetNMcs (); i++)
        {
          WifiMode mcs = m_phy->GetMcs (i);
          if (mcs.GetModulationClass () == WIFI_MOD_CLASS_HE && heCapabilities.IsSupportedRxMcs (mcs.GetMcsValue ()))
            {
              m_stationManager->AddSupportedMcs (apAddr, mcs);
              //here should add a control to add basic MCS when it is implemented
            }
        }
    }
}

void
StaWifiMac::UpdateObssPdInfoFromBeacon (uint8_t bssColor, double rxPowerW)
{
  NS_LOG_FUNCTION (this << bssColor << rxPowerW);
  // using the BSS color to update OBSS_PD
  UintegerValue myBssColor;
  GetHeConfiguration ()->GetAttribute ("BssColor", myBssColor);
  if (bssColor == myBssColor.Get ())
    {
      double aveRxPower = 0;
      if (m_beaconCount < 10)
        {
          m_rssiArray[m_beaconCount] = WToDbm (rxPowerW);
          for (int i = 0; i < m_beaconCount + 1; i++)
            {
              aveRxPower = aveRxPower + m_rssiArray[i];
            }
          aveRxPower = aveRxPower/(m_beaconCount + 1);
        }
      else
        {
          for (int i = 0; i < 9; i++)
            {
              m_rssiArray[i] = m_rssiArray[i+1];
              aveRxPower = aveRxPower + m_rssiArray[i];
            }
          m_rssiArray[9] = WToDbm (rxPowerW);
          aveRxPower = aveRxPower + m_rssiArray[9];
          aveRxPower = aveRxPower/10;
        }
      if (m_beaconCount == 0)
        {
          m_txPowerObssPd = m_phy->GetTxPowerEnd ();
        }

      m_beaconCount++;

      if (Abs (m_rssiAve - (aveRxPower - 5)) > 2)
        {
          m_rssiAve = aveRxPower-5;
          m_obssPdThresholdLevel = m_rssiAve;
          ObssPdThresholdUpdate ();
          GetHeConfiguration ()->SetAttribute ("ObssPdThreshold", DoubleValue (m_obssPdThresholdLevel));
          NS_LOG_DEBUG ("New OBSS PD level: " << m_obssPdThresholdLevel);
        }
    }
}

void
StaWifiMac::ObssPdThresholdUpdate (void)
{
  NS_LOG_FUNCTION (this);
  // All values are in dBm
  DoubleValue obssPdThresholdMin;
  DoubleValue obssPdThresholdMax;
  GetHeConfiguration ()->GetAttribute ("ObssPdThresholdMin", obssPdThresholdMin);
  GetHeConfiguration ()->GetAttribute ("ObssPdThresholdMax", obssPdThresholdMax);
  double TempMax = std::max(obssPdThresholdMin.Get (), std::min(obssPdThresholdMax.Get (),obssPdThresholdMin.Get ()+ m_txPowerRefObssPd - m_txPowerObssPd));
  if (m_obssPdThresholdLevel > TempMax)
    {
      NS_LOG_DEBUG ("Updating ObssPdThreshold value " << TempMax);
      m_obssPdThresholdLevel = TempMax;
    }
}

SupportedRates
StaWifiMac::GetSupportedRates (void) const
{
  SupportedRates rates;
  for (uint8_t i = 0; i < m_phy->GetNModes (); i++)
    {
      WifiMode mode = m_phy->GetMode (i);
      uint64_t modeDataRate = mode.GetDataRate (m_phy->GetChannelWidth ());
      NS_LOG_DEBUG ("Adding supported rate of " << modeDataRate);
      rates.AddSupportedRate (modeDataRate);
    }
  if (GetHtSupported () || GetVhtSupported () || GetHeSupported ())
    {
      for (uint8_t i = 0; i < m_phy->GetNBssMembershipSelectors (); i++)
        {
          rates.AddBssMembershipSelectorRate (m_phy->GetBssMembershipSelector (i));
        }
    }
  return rates;
}

CapabilityInformation
StaWifiMac::GetCapabilities (void) const
{
  CapabilityInformation capabilities;
  capabilities.SetShortPreamble (m_phy->GetShortPlcpPreambleSupported () || GetErpSupported ());
  capabilities.SetShortSlotTime (GetShortSlotTimeSupported () && GetErpSupported ());
  if (GetPcfSupported ())
    {
      capabilities.SetCfPollable ();
    }
  return capabilities;
}

void
StaWifiMac::SetState (MacState value)
{
  if (value == ASSOCIATED
      && m_state != ASSOCIATED)
    {
      m_assocLogger (GetBssid ());
    }
  else if (value != ASSOCIATED
           && m_state == ASSOCIATED)
    {
      m_deAssocLogger (GetBssid ());
    }
  m_state = value;
}

void
StaWifiMac::SetEdcaParameters (AcIndex ac, uint32_t cwMin, uint32_t cwMax, uint8_t aifsn, Time txopLimit)
{
  Ptr<QosTxop> edca = m_edca.find (ac)->second;
  edca->SetMinCw (cwMin);
  edca->SetMaxCw (cwMax);
  edca->SetAifsn (aifsn);
  edca->SetTxopLimit (txopLimit);
}

void
StaWifiMac::PhyCapabilitiesChanged (void)
{
  NS_LOG_FUNCTION (this);
  if (IsAssociated ())
    {
      NS_LOG_DEBUG ("PHY capabilities changed: send reassociation request");
      SetState (WAIT_ASSOC_RESP);
      SendAssociationRequest (true);
    }
}

} //namespace ns3<|MERGE_RESOLUTION|>--- conflicted
+++ resolved
@@ -1043,17 +1043,10 @@
       //todo: once we support non constant rate managers, we should add checks here whether HE is supported by the peer
       m_stationManager->AddStationHeCapabilities (apAddr, hecapabilities);
       HeOperation heOperation = assocResp.GetHeOperation ();
-<<<<<<< HEAD
-      if (GetHeConfiguration () == 0)
-        {
-          NS_LOG_DEBUG ("Creating HeConfiguration object on STA");
-          Ptr<HeConfiguration> heConfiguration = CreateObject<HeConfiguration> ();
-          SetHeConfiguration (heConfiguration);
-        }
       NS_LOG_DEBUG ("Setting BSS color to " << heOperation.GetBssColor ());
-=======
->>>>>>> 8ee52858
-      GetHeConfiguration ()->SetAttribute ("BssColor", UintegerValue (heOperation.GetBssColor ()));
+      Ptr<WifiNetDevice> device = DynamicCast<WifiNetDevice> (GetDevice ());
+      Ptr<HeConfiguration> heConfiguration = device->GetHeConfiguration ();
+      heConfiguration->SetAttribute ("BssColor", UintegerValue (heOperation.GetBssColor ()));
     }
   for (uint8_t i = 0; i < m_phy->GetNModes (); i++)
     {
