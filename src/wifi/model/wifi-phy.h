--- conflicted
+++ resolved
@@ -64,60 +64,8 @@
 class WifiPhy : public Object
 {
 public:
-  /**
-<<<<<<< HEAD
-   * The state of the PHY layer.
-   */
-  /// State enumeration
-  enum State
-  {
-    /**
-     * The PHY layer is IDLE.
-     */
-    IDLE,
-    /**
-     * The PHY layer has sense the medium busy through the CCA mechanism
-     */
-    CCA_BUSY,
-    /**
-     * The PHY layer is sending a packet.
-     */
-    TX,
-    /**
-     * The PHY layer is receiving a packet.
-     */
-    RX,
-    /**
-     * The PHY layer is switching to other channel.
-     */
-    SWITCHING,
-    /**
-     * The PHY layer is sleeping.
-     */
-    SLEEP,
-    /**
-     * The PHY layer is switched off.
-     */
-    OFF
-  };
-
-  /**
-   * arg1: packet received successfully
-   * arg2: snr of packet
-   * arg3: rx power (dBm) of packet
-   * arg3: TXVECTOR of packet
-   * arg4: type of preamble used for packet.
-   */
-  typedef Callback<void, Ptr<Packet>, double, double, WifiTxVector> RxOkCallback;
-  /**
-   * arg1: packet received unsuccessfully
-   * arg2: snr of packet
-   */
-  typedef Callback<void, Ptr<Packet>, double> RxErrorCallback;
-
-  /**
-=======
->>>>>>> aaa67936
+
+  /**
    * \brief Get the type ID.
    * \return the object TypeId
    */
@@ -1886,16 +1834,14 @@
 
   Ptr<Event> m_currentEvent; //!< Hold the current event
   Ptr<FrameCaptureModel> m_frameCaptureModel; //!< Frame capture model
-<<<<<<< HEAD
 
   // The following HE configuration can be moved to a separate object
   double   m_obssPdThresholdW;    //!< Obss Pd threshold in watts
   uint8_t  m_bssColor;            //!< BSS color
-=======
+
   Ptr<WifiRadioEnergyModel> m_wifiRadioEnergyModel; //!< Wifi radio energy model
 
   Callback<void> m_capabilitiesChangedCallback; //!< Callback when PHY capabilities changed
->>>>>>> aaa67936
 };
 
 /**
