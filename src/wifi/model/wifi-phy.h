--- conflicted
+++ resolved
@@ -53,13 +53,6 @@
   double noise; ///< in dBm
 };
 
-// Parameters for receive HE SIG-A
-struct HeSigAParameters
-{
-  double rssiW; ///< RSSI in W
-  uint8_t bssColor; ///< BSS color
-};
-
 /// MpduInfo structure
 struct MpduInfo
 {
@@ -155,40 +148,17 @@
                            Time rxDuration);
 
   /**
-   * Starting receiving the header of a packet (i.e. after the end of receiving the preamble).
+   * Starting receiving the payload of a packet (i.e. the first bit of the packet has arrived).
    *
    * \param packet the arriving packet
    * \param txVector the TXVECTOR of the arriving packet
    * \param mpdutype the type of the MPDU as defined in WifiPhy::MpduType.
    * \param event the corresponding event of the first time the packet arrives
    */
-  void PacketDetection (Ptr<Packet> packet,
-                        WifiTxVector txVector,
-                        MpduType mpdutype,
-                        Ptr<Event> event,
-                        Time rxDuration);
-
-  /**
-   * Starting receiving the payload of a packet (i.e. the first bit of the packet has arrived).
-   *
-   * \param packet the arriving packet
-   * \param txVector the TXVECTOR of the arriving packet
-   * \param mpdutype the type of the MPDU as defined in WifiPhy::MpduType.
-   * \param event the corresponding event of the first time the packet arrives
-   */
   void StartReceivePacket (Ptr<Packet> packet,
                            WifiTxVector txVector,
                            MpduType mpdutype,
                            Ptr<Event> event);
-
-  /**
-   * Check if the preamble is successfully detected.  Should be done after L-SIG received.
-   *
-   * \param snr the signal-to-noise ratio
-   * \param channelWidth the width of the channel (MHz), e.g., 5/10/20/80.
-   */
-  bool PreambleDetected (double snr,
-			 double channelWidth);
 
   /**
    * The last bit of the packet has arrived.
@@ -1262,22 +1232,6 @@
                                             MpduInfo aMpdu);
 
   /**
-<<<<<<< HEAD
-   * Public method used to fire a EndOfHePreamble trace for end of a wifi packet preamble being received.
-   * Implemented for encapsulation purposes.
-   *
-   * \param params the HE SIG-A parameters
-   */
-  void NotifyEndOfHePreamble (HeSigAParameters params);
-
-  /**
-   * TracedCallback signature for end of HE preamble events.
-   *
-   *
-   * \param params the HE SIG-A parameters
-   */
-  typedef void (* EndOfHePreambleCallback)(HeSigAParameters params);
-=======
    * Public method used to fire a EndOfHePreamble trace once both HE SIG fields have been received, as well as training fields.
    *
    * \param params the HE preamble parameters
@@ -1291,7 +1245,6 @@
    * \param params the HE preamble parameters
    */
   typedef void (* EndOfHePreambleCallback)(HePreambleParameters params);
->>>>>>> 83a27c36
 
   /**
    * Assign a fixed random variable stream number to the random variables
@@ -1665,15 +1618,10 @@
   uint32_t m_txMpduReferenceNumber;    //!< A-MPDU reference number to identify all transmitted subframes belonging to the same received A-MPDU
   uint32_t m_rxMpduReferenceNumber;    //!< A-MPDU reference number to identify all received subframes belonging to the same received A-MPDU
 
-<<<<<<< HEAD
-  EventId m_endRxEvent;                //!< the end reeive event
-  EventId m_endPlcpRxEvent;            //!< the end PLCP receive event
-  EventId m_endPacketDetectionEvent;   //!< the end packet detection event
-=======
   EventId m_endRxEvent;                //!< the end of receive event
   EventId m_endPlcpRxEvent;            //!< the end of PLCP receive event
-  EventId m_endPreambleDetectionEvent;   //!< the end of preamble detection event
->>>>>>> 83a27c36
+  EventId m_endPreambleDetectionEvent; //!< the end of preamble detection event
+
 
 private:
   /**
@@ -1858,13 +1806,6 @@
    * const  references because of their sizes.
    */
   TracedCallback<Ptr<const Packet>, uint16_t, WifiTxVector, MpduInfo, SignalNoiseDbm> m_phyMonitorSniffRxTrace;
-
-  /**
-   * A trace source that emulates end of HE preamble for a packet received
-   *
-   * \see class CallBackTraceSource
-   */
-  TracedCallback<HeSigAParameters> m_phyEndOfHePreambleTrace;
 
   /**
    * A trace source that emulates a wifi device in monitor mode
