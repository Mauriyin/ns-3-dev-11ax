/* -*-  Mode: C++; c-file-style: "gnu"; indent-tabs-mode:nil; -*- */
/*
 * Copyright (c) 2010 CTTC
 *
 * This program is free software; you can redistribute it and/or modify
 * it under the terms of the GNU General Public License version 2 as
 * published by the Free Software Foundation;
 *
 * This program is distributed in the hope that it will be useful,
 * but WITHOUT ANY WARRANTY; without even the implied warranty of
 * MERCHANTABILITY or FITNESS FOR A PARTICULAR PURPOSE.  See the
 * GNU General Public License for more details.
 *
 * You should have received a copy of the GNU General Public License
 * along with this program; if not, write to the Free Software
 * Foundation, Inc., 59 Temple Place, Suite 330, Boston, MA  02111-1307  USA
 *
 * Authors: Nicola Baldo <nbaldo@cttc.es>
 *          Ghada Badawy <gbadawy@gmail.com>
 */

#include "wifi-tx-vector.h"

namespace ns3 {

WifiTxVector::WifiTxVector ()
  : m_preamble (WIFI_PREAMBLE_NONE),
    m_channelWidth (20),
    m_guardInterval (800),
    m_nTx (1),
    m_nss (1),
    m_ness (0),
    m_aggregation (false),
    m_stbc (false),
    m_modeInitialized (false),
    m_txPowerLevelInitialized (false),
    m_bssColor (0)
{
}

WifiTxVector::WifiTxVector (WifiMode mode,
                            uint8_t powerLevel,
                            WifiPreamble preamble,
                            uint16_t guardInterval,
                            uint8_t nTx,
                            uint8_t nss,
                            uint8_t ness,
                            uint16_t channelWidth,
                            bool aggregation,
                            bool stbc)
  : m_mode (mode),
    m_txPowerLevel (powerLevel),
    m_preamble (preamble),
    m_channelWidth (channelWidth),
    m_guardInterval (guardInterval),
    m_nTx (nTx),
    m_nss (nss),
    m_ness (ness),
    m_aggregation (aggregation),
    m_stbc (stbc),
    m_modeInitialized (true),
    m_txPowerLevelInitialized (true),
    m_bssColor (0)
{
}

WifiMode
WifiTxVector::GetMode (void) const
{
  if (!m_modeInitialized)
    {
      NS_FATAL_ERROR ("WifiTxVector mode must be set before using");
    }
  return m_mode;
}

uint8_t
WifiTxVector::GetTxPowerLevel (void) const
{
  if (!m_txPowerLevelInitialized)
    {
      NS_FATAL_ERROR ("WifiTxVector txPowerLevel must be set before using");
    }
  return m_txPowerLevel;
}

WifiPreamble
WifiTxVector::GetPreambleType (void) const
{
  return m_preamble;
}

uint16_t
WifiTxVector::GetChannelWidth (void) const
{
  return m_channelWidth;
}

uint16_t
WifiTxVector::GetGuardInterval (void) const
{
  return m_guardInterval;
}

uint8_t
WifiTxVector::GetNTx (void) const
{
  return m_nTx;
}

uint8_t
WifiTxVector::GetNss (void) const
{
  return m_nss;
}

uint8_t
WifiTxVector::GetNess (void) const
{
  return m_ness;
}

bool
WifiTxVector::IsAggregation (void) const
{
  return m_aggregation;
}

bool
WifiTxVector::IsStbc (void) const
{
  return m_stbc;
}

void
WifiTxVector::SetMode (WifiMode mode)
{
  m_mode = mode;
  m_modeInitialized = true;
}

void
WifiTxVector::SetTxPowerLevel (uint8_t powerlevel)
{
  m_txPowerLevel = powerlevel;
  m_txPowerLevelInitialized = true;
}

void
WifiTxVector::SetPreambleType (WifiPreamble preamble)
{
  m_preamble = preamble;
}

void
WifiTxVector::SetChannelWidth (uint16_t channelWidth)
{
  m_channelWidth = channelWidth;
}

void
WifiTxVector::SetGuardInterval (uint16_t guardInterval)
{
  m_guardInterval = guardInterval;
}

void
WifiTxVector::SetNTx (uint8_t nTx)
{
  m_nTx = nTx;
}

void
WifiTxVector::SetNss (uint8_t nss)
{
  m_nss = nss;
}

void
WifiTxVector::SetNess (uint8_t ness)
{
  m_ness = ness;
}

void
WifiTxVector::SetAggregation (bool aggregation)
{
  m_aggregation = aggregation;
}

void
WifiTxVector::SetStbc (bool stbc)
{
  m_stbc = stbc;
}

<<<<<<< HEAD
void
WifiTxVector::SetBssColor (uint8_t color)
{
  m_bssColor = color;
}

uint8_t
WifiTxVector::GetBssColor (void) const
{
  return m_bssColor;
=======
bool
WifiTxVector::IsValid (void) const
{
  std::string modeName = m_mode.GetUniqueName ();
  if (m_channelWidth == 20)
    {
      if (m_nss != 3 && m_nss != 6)
        {
          return (modeName != "VhtMcs9");
        }
    }
  else if (m_channelWidth == 80)
    {
      if (m_nss == 3 || m_nss == 7)
        {
          return (modeName != "VhtMcs6");
        }
      else if (m_nss == 6)
        {
          return (modeName != "VhtMcs9");
        }
    }
  else if (m_channelWidth == 160)
    {
      if (m_nss == 3)
        {
          return (modeName != "VhtMcs9");
        }
    }
  return true;
>>>>>>> aaa67936
}

std::ostream & operator << ( std::ostream &os, const WifiTxVector &v)
{
  os << "mode: " << v.GetMode () <<
    " txpwrlvl: " << +v.GetTxPowerLevel () <<
    " preamble: " << v.GetPreambleType () <<
    " channel width: " << v.GetChannelWidth () <<
    " GI: " << v.GetGuardInterval () <<
    " NTx: " << +v.GetNTx () <<
    " Nss: " << +v.GetNss () <<
    " Ness: " << +v.GetNess () <<
    " MPDU aggregation: " << v.IsAggregation () <<
    " STBC: " << v.IsStbc () <<
    " BSS color: " << (uint16_t)v.GetBssColor ();
  return os;
}

} //namespace ns3<|MERGE_RESOLUTION|>--- conflicted
+++ resolved
@@ -194,7 +194,6 @@
   m_stbc = stbc;
 }
 
-<<<<<<< HEAD
 void
 WifiTxVector::SetBssColor (uint8_t color)
 {
@@ -205,7 +204,8 @@
 WifiTxVector::GetBssColor (void) const
 {
   return m_bssColor;
-=======
+}
+
 bool
 WifiTxVector::IsValid (void) const
 {
@@ -236,7 +236,6 @@
         }
     }
   return true;
->>>>>>> aaa67936
 }
 
 std::ostream & operator << ( std::ostream &os, const WifiTxVector &v)
