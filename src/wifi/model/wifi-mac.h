/* -*- Mode:C++; c-file-style:"gnu"; indent-tabs-mode:nil; -*- */
/*
 * Copyright (c) 2008 INRIA
 *
 * This program is free software; you can redistribute it and/or modify
 * it under the terms of the GNU General Public License version 2 as
 * published by the Free Software Foundation;
 *
 * This program is distributed in the hope that it will be useful,
 * but WITHOUT ANY WARRANTY; without even the implied warranty of
 * MERCHANTABILITY or FITNESS FOR A PARTICULAR PURPOSE.  See the
 * GNU General Public License for more details.
 *
 * You should have received a copy of the GNU General Public License
 * along with this program; if not, write to the Free Software
 * Foundation, Inc., 59 Temple Place, Suite 330, Boston, MA  02111-1307  USA
 *
 * Author: Mathieu Lacage <mathieu.lacage@sophia.inria.fr>
 */

#ifndef WIFI_MAC_H
#define WIFI_MAC_H

#include "ns3/net-device.h"
#include "wifi-phy-standard.h"
#include "wifi-remote-station-manager.h"
#include "qos-utils.h"

namespace ns3 {

class Ssid;
class Txop;
class HtConfiguration;
class VhtConfiguration;
class HeConfiguration;

/**
 * \brief base class for all MAC-level wifi objects.
 * \ingroup wifi
 *
 * This class encapsulates all the low-level MAC functionality
 * DCA, EDCA, etc) and all the high-level MAC functionality
 * (association/disassociation state machines).
 *
 */
class WifiMac : public Object
{
public:
  virtual void DoDispose ();

  /**
   * \brief Get the type ID.
   * \return the object TypeId
   */
  static TypeId GetTypeId (void);

  /**
   * Sets the device this PHY is associated with.
   *
   * \param device the device this PHY is associated with
   */
  void SetDevice (const Ptr<NetDevice> device);
  /**
   * Return the device this PHY is associated with
   *
   * \return the device this PHY is associated with
   */
  Ptr<NetDevice> GetDevice (void) const;

  /**
   * \param slotTime the slot duration
   */
  virtual void SetSlot (Time slotTime) = 0;
  /**
   * \param sifs the sifs duration
   */
  virtual void SetSifs (Time sifs) = 0;
  /**
   * \param eifsNoDifs the duration of an EIFS minus DIFS.
   *
   * This value is used to calculate the EIFS depending
   * on AIFSN.
   */
  virtual void SetEifsNoDifs (Time eifsNoDifs) = 0;
  /**
   * \param pifs the pifs duration.
   */
  virtual void SetPifs (Time pifs) = 0;
  /**
   * \param rifs the rifs duration.
   */
  virtual void SetRifs (Time rifs) = 0;
  /**
   * \param ctsTimeout the duration of a CTS timeout.
   */
  virtual void SetCtsTimeout (Time ctsTimeout) = 0;
  /**
   * \param ackTimeout the duration of an ACK timeout.
   */
  virtual void SetAckTimeout (Time ackTimeout) = 0;
  /**
   * \param delay the max propagation delay.
   *
   * Unused for now.
   */
  void SetMaxPropagationDelay (Time delay);
  /**
   * \param ssid the current ssid of this MAC layer.
   */
  virtual void SetSsid (Ssid ssid) = 0;
  /**
   * \param enable true if short slot time is to be supported,
   *               false otherwise
   */
  virtual void SetShortSlotTimeSupported (bool enable) = 0;
  /**
   * \brief Sets the interface in promiscuous mode.
   *
   * Enables promiscuous mode on the interface. Note that any further
   * filtering on the incoming frame path may affect the overall
   * behavior.
   */
  virtual void SetPromisc (void) = 0;

  /**
   * \return the current RIFS duration.
   */
  virtual Time GetRifs (void) const = 0;
  /**
   * \return the current PIFS duration.
   */
  virtual Time GetPifs (void) const = 0;
  /**
   * \return the current SIFS duration.
   */
  virtual Time GetSifs (void) const = 0;
  /**
   * \return the current slot duration.
   */
  virtual Time GetSlot (void) const = 0;
  /**
   * \return the current EIFS minus DIFS duration
   */
  virtual Time GetEifsNoDifs (void) const = 0;
  /**
   * \return the current CTS timeout duration.
   */
  virtual Time GetCtsTimeout (void) const = 0;
  /**
   * \return the current ACK timeout duration.
   */
  virtual Time GetAckTimeout (void) const = 0;
  /**
   * \return the MAC address associated to this MAC layer.
   */
  virtual Mac48Address GetAddress (void) const = 0;
  /**
   * \return the ssid which this MAC layer is going to try to stay in.
   */
  virtual Ssid GetSsid (void) const = 0;
  /**
   * \param address the current address of this MAC layer.
   */
  virtual void SetAddress (Mac48Address address) = 0;
  /**
   * \return the bssid of the network this device belongs to.
   */
  virtual Mac48Address GetBssid (void) const = 0;
  /**
   * \return whether the device supports short slot time capability.
   */
  virtual bool GetShortSlotTimeSupported (void) const = 0;

  /**
   * \param packet the packet to send.
   * \param to the address to which the packet should be sent.
   * \param from the address from which the packet should be sent.
   *
   * The packet should be enqueued in a tx queue, and should be
   * dequeued as soon as the DCF function determines that
   * access it granted to this MAC. The extra parameter "from" allows
   * this device to operate in a bridged mode, forwarding received
   * frames without altering the source address.
   */
  virtual void Enqueue (Ptr<const Packet> packet, Mac48Address to, Mac48Address from) = 0;
  /**
   * \param packet the packet to send.
   * \param to the address to which the packet should be sent.
   *
   * The packet should be enqueued in a tx queue, and should be
   * dequeued as soon as the DCF function determines that
   * access it granted to this MAC.
   */
  virtual void Enqueue (Ptr<const Packet> packet, Mac48Address to) = 0;
  /**
   * \return if this MAC supports sending from arbitrary address.
   *
   * The interface may or may not support sending from arbitrary address.
   * This function returns true if sending from arbitrary address is supported,
   * false otherwise.
   */
  virtual bool SupportsSendFrom (void) const = 0;
  /**
   * \param phy the physical layer attached to this MAC.
   */
  virtual void SetWifiPhy (Ptr<WifiPhy> phy) = 0;
  /**
   * \return currently attached WifiPhy device
   */
  virtual Ptr<WifiPhy> GetWifiPhy (void) const = 0;
  /**
   * remove currently attached WifiPhy device from this MAC.
   */
  virtual void ResetWifiPhy (void) = 0;
  /**
   * \param stationManager the station manager attached to this MAC.
   */
  virtual void SetWifiRemoteStationManager (Ptr<WifiRemoteStationManager> stationManager) = 0;
  /**
   * \return the station manager attached to this MAC.
   */
  virtual Ptr<WifiRemoteStationManager> GetWifiRemoteStationManager (void) const = 0;

  /**
   * \param upCallback the callback to invoke when a packet must be forwarded up the stack.
   */
  virtual void SetForwardUpCallback (Callback<void,Ptr<Packet>, Mac48Address, Mac48Address> upCallback) = 0;
  /**
   * \param linkUp the callback to invoke when the link becomes up.
   */
  virtual void SetLinkUpCallback (Callback<void> linkUp) = 0;
  /**
   * \param linkDown the callback to invoke when the link becomes down.
   */
  virtual void SetLinkDownCallback (Callback<void> linkDown) = 0;
  /* Next functions are not pure virtual so non Qos WifiMacs are not
   * forced to implement them.
   */

  /**
   * \param blockAckTimeout the duration for basic block ACK timeout.
   *
   * Sets the timeout for basic block ACK.
   */
  virtual void SetBasicBlockAckTimeout (Time blockAckTimeout) = 0;
  /**
   * \return the current basic block ACK timeout duration.
   */
  virtual Time GetBasicBlockAckTimeout (void) const = 0;
  /**
   * \param blockAckTimeout
   *
   * Sets the timeout for compressed block ACK.
   */
  virtual void SetCompressedBlockAckTimeout (Time blockAckTimeout) = 0;
  /**
   * \return the current compressed block ACK timeout duration.
   */
  virtual Time GetCompressedBlockAckTimeout (void) const = 0;

  /**
   * \param packet the packet being enqueued
   *
   * Public method used to fire a MacTx trace. Implemented for encapsulation purposes.
   * Note this trace indicates that the packet was accepted by the device only.
   * The packet may be dropped later (e.g. if the queue is full).
   */
  void NotifyTx (Ptr<const Packet> packet);
  /**
   * \param packet the packet being dropped
   *
   * Public method used to fire a MacTxDrop trace. Implemented for encapsulation purposes.
   * This trace indicates that the packet was dropped before it was transmitted
   * (e.g. when a STA is not associated with an AP).
   */
  void NotifyTxDrop (Ptr<const Packet> packet);
  /**
   * \param packet the packet we received
   *
   * Public method used to fire a MacRx trace. Implemented for encapsulation purposes.
   */
  void NotifyRx (Ptr<const Packet> packet);
  /**
   * \param packet the packet we received promiscuously
   *
   * Public method used to fire a MacPromiscRx trace. Implemented for encapsulation purposes.
   */
  void NotifyPromiscRx (Ptr<const Packet> packet);
  /**
   * \param packet the packet we received but is not destined for us
   *
   * Public method used to fire a MacRxDrop trace. Implemented for encapsulation purposes.
   */
  void NotifyRxDrop (Ptr<const Packet> packet);

  /**
   * \param standard the wifi standard to be configured
   *
   * This method sets standards-compliant defaults for WifiMac
   * parameters such as sifs time, slot time, timeout values, etc.,
   * based on the standard selected.
   *
   * \sa WifiMac::Configure80211a
   * \sa WifiMac::Configure80211b
   * \sa WifiMac::Configure80211g
   * \sa WifiMac::Configure80211_10Mhz
   * \sa WifiMac::Configure80211_5Mhz
   * \sa WifiMac::Configure80211n_2_4Ghz
   * \sa WifiMac::Configure80211n_5Ghz
   * \sa WifiMac::Configure80211ac
   * \sa WifiMac::Configure80211ax_2_4Ghz
   * \sa WifiMac::Configure80211ax_5Ghz
   */
  void ConfigureStandard (WifiPhyStandard standard);

<<<<<<< HEAD
=======
  /**
   * \return pointer to HtConfiguration if it exists
   */
  Ptr<HtConfiguration> GetHtConfiguration (void) const;
  /**
   * \return pointer to VhtConfiguration if it exists
   */
  Ptr<VhtConfiguration> GetVhtConfiguration (void) const;
  /**
   * \return pointer to HeConfiguration if it exists
   */
  Ptr<HeConfiguration> GetHeConfiguration (void) const;


>>>>>>> b20186b6
protected:
  /**
   * \param dcf the DCF to be configured
   * \param cwmin the minimum congestion window for the DCF
   * \param cwmax the maximum congestion window for the DCF
   * \param isDsss flag to indicate whether PHY is DSSS or HR/DSSS
   * \param ac the access category for the DCF
   *
   * Configure the DCF with appropriate values depending on the given access category.
   */
  void ConfigureDcf (Ptr<Txop> dcf, uint32_t cwmin, uint32_t cwmax, bool isDsss, AcIndex ac);

<<<<<<< HEAD
  /**
   * \return pointer to HtConfiguration if it exists
   */
  Ptr<HtConfiguration> GetHtConfiguration (void) const;
  /**
   * \return pointer to HeConfiguration if it exists
   */
  Ptr<HeConfiguration> GetHeConfiguration (void) const;
=======
>>>>>>> b20186b6

private:
  /**
   * \return the default maximum propagation delay
   *
   * By default, we get the maximum propagation delay from 1000 m and speed of light
   * (3e8 m/s).
   */
  static Time GetDefaultMaxPropagationDelay (void);
  /**
   * \return the default slot duration
   *
   * Return a default slot value for 802.11a (9 microseconds).
   */
  static Time GetDefaultSlot (void);
  /**
   * \return the default short interframe space (SIFS)
   *
   * Return a default SIFS value for 802.11a (16 microseconds).
   */
  static Time GetDefaultSifs (void);
  /**
   * \return the default reduced interframe space (RIFS)
   *
   * Return a default RIFS value for 802.11n (2 microseconds).
   */
  static Time GetDefaultRifs (void);
  /**
   * \return the default extended interframe space (EIFS) without
   *         DCF interframe space (DIFS)
   *
   * Return default SIFS + default CTS-ACK delay
   */
  static Time GetDefaultEifsNoDifs (void);
  /**
   * \return the default CTS-ACK delay
   *
   * Return a default value for 802.11a at 6Mbps (44 microseconds)
   */
  static Time GetDefaultCtsAckDelay (void);
  /**
   * \return the default CTS and ACK timeout
   *
   * Return the default CTS and ACK timeout.
   * Cts_Timeout and Ack_Timeout are specified in the Annex C
   * (Formal description of MAC operation, see details on the
   * Trsp timer setting at page 346)
   */
  static Time GetDefaultCtsAckTimeout (void);
  /**
   * Return the default basic block ACK delay.
   * Currently it returns 250 microseconds.
   *
   * \return the default basic block ACK delay
   */
  static Time GetDefaultBasicBlockAckDelay (void);
  /**
   * Return the default basic block ACK timeout.
   *
   * \return the default basic block ACK timeout
   */
  static Time GetDefaultBasicBlockAckTimeout (void);
  /**
   * Return the default compressed block ACK delay.
   * Currently it returns 76 microseconds.
   *
   * \return the default compressed block ACK delay
   */
  static Time GetDefaultCompressedBlockAckDelay (void);
  /**
   * Return the default compressed block ACK timeout.
   *
   * \return the default compressed block ACK timeout
   */
  static Time GetDefaultCompressedBlockAckTimeout (void);

  /**
   * \param standard the phy standard to be used
   *
   * This method is called by ns3::WifiMac::ConfigureStandard to complete
   * the configuration process for a requested phy standard. Subclasses should
   * implement this method to configure their dcf queues according to the
   * requested standard.
   */
  virtual void FinishConfigureStandard (WifiPhyStandard standard) = 0;

  Time m_maxPropagationDelay; ///< maximum propagation delay
  Ptr<NetDevice> m_device;    ///< Pointer to the device

  /**
   * This method sets 802.11a standards-compliant defaults for following attributes:
   * Sifs, Slot, EifsNoDifs, Pifs, CtsTimeout, and AckTimeout.
   */
  void Configure80211a (void);
  /**
   * This method sets 802.11b standards-compliant defaults for following attributes:
   * Sifs, Slot, EifsNoDifs, Pifs, CtsTimeout, and AckTimeout.
   */
  void Configure80211b (void);
  /**
   * This method sets 802.11g standards-compliant defaults for following attributes:
   * Sifs, Slot, EifsNoDifs, Pifs, CtsTimeout, and AckTimeout.
   * There is no support for short slot time.
   */
  void Configure80211g (void);
  /**
   * This method sets 802.11 with 10Mhz channel spacing standards-compliant defaults
   * for following attributes: Sifs, Slot, EifsNoDifs, Pifs, CtsTimeout, and AckTimeout.
   */
  void Configure80211_10Mhz (void);
  /**
   * This method sets 802.11 with 5Mhz channel spacing standards-compliant defaults
   * for following attributes: Sifs, Slot, EifsNoDifs, Pifs, CtsTimeout, and AckTimeout.
   */
  void Configure80211_5Mhz ();
  /**
   * This method sets 802.11n 2.4 GHz standards-compliant defaults for following attributes:
   * Sifs, Rifs, Slot, EifsNoDifs, Pifs, CtsTimeout, and AckTimeout.
   * There is no support for short slot time.
   */
  void Configure80211n_2_4Ghz (void);
  /**
   * This method sets 802.11n 5 GHz standards-compliant defaults for following attributes:
   * Sifs, Rifs, Slot, EifsNoDifs, Pifs, CtsTimeout, and AckTimeout.
   */
  void Configure80211n_5Ghz (void);
  /**
  * This method sets 802.11ac standards-compliant defaults for following attributes:
  * Sifs, Slot, EifsNoDifs, Pifs, CtsTimeout, and AckTimeout.
  */
  void Configure80211ac (void);
  /**
   * This method sets 802.11ax 2.4 GHz standards-compliant defaults for following attributes:
   * Sifs, Slot, EifsNoDifs, Pifs, CtsTimeout, and AckTimeout.
   * There is no support for short slot time.
   */
  void Configure80211ax_2_4Ghz (void);
  /**
   * This method sets 802.11ax 5 GHz standards-compliant defaults for following attributes:
   * Sifs, Slot, EifsNoDifs, Pifs, CtsTimeout, and AckTimeout.
   */
  void Configure80211ax_5Ghz (void);

  /**
   * The trace source fired when packets come into the "top" of the device
   * at the L3/L2 transition, before being queued for transmission.
   *
   * \see class CallBackTraceSource
   */
  TracedCallback<Ptr<const Packet> > m_macTxTrace;
  /**
   * The trace source fired when packets coming into the "top" of the device
   * are dropped at the MAC layer during transmission.
   *
   * \see class CallBackTraceSource
   */
  TracedCallback<Ptr<const Packet> > m_macTxDropTrace;
  /**
   * The trace source fired for packets successfully received by the device
   * immediately before being forwarded up to higher layers (at the L2/L3
   * transition).  This is a promiscuous trace.
   *
   * \see class CallBackTraceSource
   */
  TracedCallback<Ptr<const Packet> > m_macPromiscRxTrace;
  /**
   * The trace source fired for packets successfully received by the device
   * immediately before being forwarded up to higher layers (at the L2/L3
   * transition).  This is a non- promiscuous trace.
   *
   * \see class CallBackTraceSource
   */
  TracedCallback<Ptr<const Packet> > m_macRxTrace;
  /**
   * The trace source fired when packets coming into the "top" of the device
   * are dropped at the MAC layer during reception.
   *
   * \see class CallBackTraceSource
   */
  TracedCallback<Ptr<const Packet> > m_macRxDropTrace;
};

} //namespace ns3

#endif /* WIFI_MAC_H */
<|MERGE_RESOLUTION|>--- conflicted
+++ resolved
@@ -313,8 +313,6 @@
    */
   void ConfigureStandard (WifiPhyStandard standard);
 
-<<<<<<< HEAD
-=======
   /**
    * \return pointer to HtConfiguration if it exists
    */
@@ -329,7 +327,6 @@
   Ptr<HeConfiguration> GetHeConfiguration (void) const;
 
 
->>>>>>> b20186b6
 protected:
   /**
    * \param dcf the DCF to be configured
@@ -342,17 +339,6 @@
    */
   void ConfigureDcf (Ptr<Txop> dcf, uint32_t cwmin, uint32_t cwmax, bool isDsss, AcIndex ac);
 
-<<<<<<< HEAD
-  /**
-   * \return pointer to HtConfiguration if it exists
-   */
-  Ptr<HtConfiguration> GetHtConfiguration (void) const;
-  /**
-   * \return pointer to HeConfiguration if it exists
-   */
-  Ptr<HeConfiguration> GetHeConfiguration (void) const;
-=======
->>>>>>> b20186b6
 
 private:
   /**
