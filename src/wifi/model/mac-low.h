/* -*- Mode:C++; c-file-style:"gnu"; indent-tabs-mode:nil; -*- */
/*
 * Copyright (c) 2005, 2006 INRIA
 * Copyright (c) 2009 MIRKO BANCHI
 *
 * This program is free software; you can redistribute it and/or modify
 * it under the terms of the GNU General Public License version 2 as
 * published by the Free Software Foundation;
 *
 * This program is distributed in the hope that it will be useful,
 * but WITHOUT ANY WARRANTY; without even the implied warranty of
 * MERCHANTABILITY or FITNESS FOR A PARTICULAR PURPOSE.  See the
 * GNU General Public License for more details.
 *
 * You should have received a copy of the GNU General Public License
 * along with this program; if not, write to the Free Software
 * Foundation, Inc., 59 Temple Place, Suite 330, Boston, MA  02111-1307  USA
 *
 * Authors: Mathieu Lacage <mathieu.lacage@sophia.inria.fr>
 *          Mirko Banchi <mk.banchi@gmail.com>
 */

#ifndef MAC_LOW_H
#define MAC_LOW_H

#include <map>
#include "ns3/object.h"
#include "ns3/nstime.h"
#include "channel-access-manager.h"
#include "block-ack-cache.h"
#include "mac-low-transmission-parameters.h"
#include "qos-utils.h"
#include "wifi-mac-header.h"
#include "wifi-tx-vector.h"
#include "block-ack-type.h"
#include "wifi-mpdu-type.h"

class TwoLevelAggregationTest;
class AmpduAggregationTest;

namespace ns3 {

class WifiPhy;
class Txop;
class QosTxop;
class WifiMacQueueItem;
class WifiMacQueue;
class BlockAckAgreement;
class MgtAddBaResponseHeader;
class WifiRemoteStationManager;
class CtrlBAckRequestHeader;
class CtrlBAckResponseHeader;

/**
 * \ingroup wifi
 * \brief handle RTS/CTS/DATA/ACK transactions.
 */
class MacLow : public Object
{
public:
  /// Allow test cases to access private members
  friend class ::TwoLevelAggregationTest;
  /// Allow test cases to access private members
  friend class ::AmpduAggregationTest;
  /**
   * typedef for a callback for MacLowRx
   */
  typedef Callback<void, Ptr<Packet>, const WifiMacHeader*> MacLowRxCallback;

  MacLow ();
  virtual ~MacLow ();

  /**
   * Register this type.
   * \return The TypeId.
   */
  static TypeId GetTypeId (void);

  /**
   * Set up WifiPhy associated with this MacLow.
   *
   * \param phy WifiPhy associated with this MacLow
   */
  void SetPhy (const Ptr<WifiPhy> phy);
  /**
   * \return current attached PHY device
   */
  Ptr<WifiPhy> GetPhy (void) const;
  /**
   * Remove WifiPhy associated with this MacLow.
   */
  void ResetPhy (void);
  /**
   * Set up WifiRemoteStationManager associated with this MacLow.
   *
   * \param manager WifiRemoteStationManager associated with this MacLow
   */
  void SetWifiRemoteStationManager (const Ptr<WifiRemoteStationManager> manager);
  /**
   * Set MAC address of this MacLow.
   *
   * \param ad Mac48Address of this MacLow
   */
  void SetAddress (Mac48Address ad);
  /**
   * Set ACK timeout of this MacLow.
   *
   * \param ackTimeout ACK timeout of this MacLow
   */
  void SetAckTimeout (Time ackTimeout);
  /**
   * Set Basic Block ACK timeout of this MacLow.
   *
   * \param blockAckTimeout Basic Block ACK timeout of this MacLow
   */
  void SetBasicBlockAckTimeout (Time blockAckTimeout);
  /**
   * Set Compressed Block ACK timeout of this MacLow.
   *
   * \param blockAckTimeout Compressed Block ACK timeout of this MacLow
   */
  void SetCompressedBlockAckTimeout (Time blockAckTimeout);
  /**
   * Enable or disable CTS-to-self capability.
   *
   * \param enable Enable or disable CTS-to-self capability
   */
  void SetCtsToSelfSupported (bool enable);
  /**
   * Set CTS timeout of this MacLow.
   *
   * \param ctsTimeout CTS timeout of this MacLow
   */
  void SetCtsTimeout (Time ctsTimeout);
  /**
   * Set Short Interframe Space (SIFS) of this MacLow.
   *
   * \param sifs SIFS of this MacLow
   */
  void SetSifs (Time sifs);
  /**
   * Set Reduced Interframe Space (RIFS) of this MacLow.
   *
   * \param rifs RIFS of this MacLow
   */
  void SetRifs (Time rifs);
  /**
   * Set slot duration of this MacLow.
   *
   * \param slotTime slot duration of this MacLow
   */
  void SetSlotTime (Time slotTime);
  /**
   * Set PCF Interframe Space (PIFS) of this MacLow.
   *
   * \param pifs PIFS of this MacLow
   */
  void SetPifs (Time pifs);
  /**
   * \param interval the expected interval between two beacon transmissions.
   */
  void SetBeaconInterval (Time interval);
  /**
   * \param duration the maximum duration for the CF period.
   */
  void SetCfpMaxDuration (Time duration);
  /**
   * Set the Basic Service Set Identification.
   *
   * \param ad the BSSID
   */
  void SetBssid (Mac48Address ad);
  /**
   * Enable promiscuous mode.
   */
  void SetPromisc (void);
  /**
   * Return whether CTS-to-self capability is supported.
   *
   * \return true if CTS-to-self is supported, false otherwise
   */
  bool GetCtsToSelfSupported () const;
  /**
   * Return the MAC address of this MacLow.
   *
   * \return Mac48Address of this MacLow
   */
  Mac48Address GetAddress (void) const;
  /**
   * Return ACK timeout of this MacLow.
   *
   * \return ACK timeout
   */
  Time GetAckTimeout (void) const;
  /**
   * Return Basic Block ACK timeout of this MacLow.
   *
   * \return Basic Block ACK timeout
   */
  Time GetBasicBlockAckTimeout () const;
  /**
   * Return Compressed Block ACK timeout of this MacLow.
   *
   * \return Compressed Block ACK timeout
   */
  Time GetCompressedBlockAckTimeout () const;
  /**
   * Return CTS timeout of this MacLow.
   *
   * \return CTS timeout
   */
  Time GetCtsTimeout (void) const;
  /**
   * Return Short Interframe Space (SIFS) of this MacLow.
   *
   * \return SIFS
   */
  Time GetSifs (void) const;
  /**
   * Return slot duration of this MacLow.
   *
   * \return slot duration
   */
  Time GetSlotTime (void) const;
  /**
   * Return PCF Interframe Space (PIFS) of this MacLow.
   *
   * \return PIFS
   */
  Time GetPifs (void) const;
  /**
   * Return Reduced Interframe Space (RIFS) of this MacLow.
   *
   * \return RIFS
   */
  Time GetRifs (void) const;
  /**
   * \return the expected interval between two beacon transmissions.
   */
  Time GetBeaconInterval (void) const;
  /**
   * \return the maximum duration for the CF period.
   */
  Time GetCfpMaxDuration (void) const;
  /**
   * \return the remaining duration for the CF period.
   */
  Time GetRemainingCfpDuration (void) const;
  /**
   * Return the Basic Service Set Identification.
   *
   * \return BSSID
   */
  Mac48Address GetBssid (void) const;
  /**
   * Check if MacLow is operating in promiscuous mode.
   *
   * \return true if MacLow is operating in promiscuous mode,
   *         false otherwise
   */
  bool IsPromisc (void) const;

  /**
   * \param callback the callback which receives every incoming packet.
   *
   * This callback typically forwards incoming packets to
   * an instance of ns3::MacRxMiddle.
   */
  void SetRxCallback (Callback<void,Ptr<Packet>,const WifiMacHeader *> callback);
  /**
   * \param dcf listen to NAV events for every incoming and outgoing packet.
   */
  void RegisterDcf (Ptr<ChannelAccessManager> dcf);

  /**
   * \param packet to send (does not include the 802.11 MAC header and checksum)
   * \param hdr header associated to the packet to send.
   * \param parameters transmission parameters of packet.
   * \return the transmission time that includes the time for the next packet transmission
   *
   * This transmission time includes the time required for
   * the next packet transmission if one was selected.
   */
  Time CalculateTransmissionTime (Ptr<const Packet> packet,
                                  const WifiMacHeader* hdr,
                                  const MacLowTransmissionParameters& parameters) const;

  /**
   * \param packet to send (does not include the 802.11 MAC header and checksum)
   * \param hdr header associated to the packet to send.
   * \param params transmission parameters of packet.
   * \param fragmentSize the packet fragment size (if fragmentation is used)
   * \return the transmission time that includes the time for the next packet transmission
   *
   * This transmission time includes the time required for
   * the next packet transmission if one was selected.
   */
  Time CalculateOverallTxTime (Ptr<const Packet> packet,
                               const WifiMacHeader* hdr,
                               const MacLowTransmissionParameters& params,
                               uint32_t fragmentSize = 0) const;

  /**
   * \param packet packet to send
   * \param hdr 802.11 header for packet to send
   * \param parameters the transmission parameters to use for this packet.
   * \param txop pointer to the calling Txop.
   *
   * Start the transmission of the input packet and notify the listener
   * of transmission events.
   */
  virtual void StartTransmission (Ptr<const Packet> packet,
                                  const WifiMacHeader* hdr,
                                  MacLowTransmissionParameters parameters,
                                  Ptr<Txop> txop);

  /**
   * \param packet packet received
   * \param rxSnr snr of packet received
   * \param rxPowerDbm  rxPower in dBm of packet received
   * \param txVector TXVECTOR of packet received
   * \param ampduSubframe true if this MPDU is part of an A-MPDU
   *
   * This method is typically invoked by the lower PHY layer to notify
   * the MAC layer that a packet was successfully received.
   */
  void ReceiveOk (Ptr<Packet> packet, double rxSnr, double rxPowerDbm, WifiTxVector txVector, bool ampduSubframe);
  /**
   * \param packet packet received.
   * \param rxSnr snr of packet received.
   *
   * This method is typically invoked by the lower PHY layer to notify
   * the MAC layer that a packet was unsuccessfully received.
   */
  void ReceiveError (Ptr<Packet> packet, double rxSnr);
  /**
   * \param duration switching delay duration.
   *
   * This method is typically invoked by the PhyMacLowListener to notify
   * the MAC layer that a channel switching occured. When a channel switching
   * occurs, pending MAC transmissions (RTS, CTS, DATA and ACK) are cancelled.
   */
  void NotifySwitchingStartNow (Time duration);
  /**
   * This method is typically invoked by the PhyMacLowListener to notify
   * the MAC layer that the device has been put into sleep mode. When the device is put
   * into sleep mode, pending MAC transmissions (RTS, CTS, DATA and ACK) are cancelled.
   */
  void NotifySleepNow (void);
  /**
   * This method is typically invoked by the PhyMacLowListener to notify
   * the MAC layer that the device has been put into off mode. When the device is put
   * into off mode, pending MAC transmissions (RTS, CTS, DATA and ACK) are cancelled.
   */
  void NotifyOffNow (void);
  /**
   * \param respHdr Add block ack response from originator (action
   * frame).
   * \param originator Address of peer station involved in block ack
   * mechanism.
   * \param startingSeq Sequence number of the first MPDU of all
   * packets for which block ack was negotiated.
   *
   * This function is typically invoked only by ns3::RegularWifiMac
   * when the STA (which may be non-AP in ESS, or in an IBSS) has
   * received an ADDBA Request frame and is transmitting an ADDBA
   * Response frame. At this point MacLow must allocate buffers to
   * collect all correctly received packets belonging to the category
   * for which Block Ack was negotiated.
   */
  void CreateBlockAckAgreement (const MgtAddBaResponseHeader *respHdr,
                                Mac48Address originator,
                                uint16_t startingSeq);
  /**
   * \param originator Address of peer participating in Block Ack mechanism.
   * \param tid TID for which Block Ack was created.
   *
   * Checks if exists an established block ack agreement with <i>originator</i>
   * for tid <i>tid</i>. If the agreement exists, tears down it. This function is typically
   * invoked when a DELBA frame is received from <i>originator</i>.
   */
  void DestroyBlockAckAgreement (Mac48Address originator, uint8_t tid);
  /**
   * \param ac Access class managed by the queue.
   * \param edca the QosTxop for the queue.
   *
   * The lifetime of the registered QosTxop is typically equal to the lifetime of the queue
   * associated to this AC.
   */
  void RegisterEdcaForAc (AcIndex ac, Ptr<QosTxop> edca);
  /**
   * \param packet the packet to be aggregated. If the aggregation is succesfull, it corresponds either to the first data packet that will be aggregated or to the BAR that will be piggybacked at the end of the A-MPDU.
   * \param hdr the WifiMacHeader for the packet.
   * \return the A-MPDU packet if aggregation is successfull, the input packet otherwise
   *
   * This function adds the packets that will be added to an A-MPDU to an aggregate queue
   *
   */
  Ptr<Packet> AggregateToAmpdu (Ptr<const Packet> packet, const WifiMacHeader hdr);
  /**
   * \param aggregatedPacket which is the current A-MPDU
   * \param rxSnr snr of packet received
   * \param rxPowerDbm  rxPower in dBm of packet received
   * \param txVector TXVECTOR of packet received
   *
   * This function de-aggregates an A-MPDU and decide if each MPDU is received correctly or not
   *
   */
  void DeaggregateAmpduAndReceive (Ptr<Packet> aggregatedPacket, double rxSnr, double rxPowerDbm, WifiTxVector txVector);
  /**
   * \param peekedPacket the packet to be aggregated
   * \param peekedHdr the WifiMacHeader for the packet.
   * \param aggregatedPacket the current A-MPDU
   * \param blockAckSize the size of a piggybacked block ack request
   * \return false if the given packet can be added to an A-MPDU, true otherwise
   *
   * This function decides if a given packet can be added to an A-MPDU or not
   *
   */
  bool StopMpduAggregation (Ptr<const Packet> peekedPacket, WifiMacHeader peekedHdr, Ptr<Packet> aggregatedPacket, uint8_t blockAckSize) const;
  /**
   *
   * This function is called to flush the aggregate queue, which is used for A-MPDU
   * \param tid the Traffic ID
   *
   */
  void FlushAggregateQueue (uint8_t tid);

  /**
   * Return a TXVECTOR for the DATA frame given the destination.
   * The function consults WifiRemoteStationManager, which controls the rate
   * to different destinations.
   *
   * \param packet the packet being asked for TXVECTOR
   * \param hdr the WifiMacHeader
   * \return TXVECTOR for the given packet
   */
  virtual WifiTxVector GetDataTxVector (Ptr<const Packet> packet, const WifiMacHeader *hdr) const;
  /**
   * Start NAV with the given duration.
   *
   * \param duration the duration
   * \return true if NAV is resetted
   */
  bool DoNavStartNow (Time duration);
  /**
   * This function indicates whether it is the CF period.
   */
  virtual bool IsCfPeriod (void) const;
  /**
   * This function decides if a CF frame can be transmitted in the current CFP.
   */
  bool CanTransmitNextCfFrame (void) const;


private:
  /**
   * Cancel all scheduled events. Called before beginning a transmission
   * or switching channel.
   */
  void CancelAllEvents (void);
  /**
   * Return the total CF-END size (including FCS trailer).
   *
   * \return the total CF-END size
   */
  uint32_t GetCfEndSize (void) const;
  /**
   * Forward the packet down to WifiPhy for transmission. This is called for the entire A-MPDu when MPDU aggregation is used.
   *
   * \param packet the packet
   * \param hdr the header
   * \param txVector the transmit vector
   */
  void ForwardDown (Ptr<const Packet> packet, const WifiMacHeader *hdr, WifiTxVector txVector);
  /**
   * Forward the MPDU down to WifiPhy for transmission. This is called for each MPDU when MPDU aggregation is used.
   *
   * \param packet the packet
   * \param txVector the transmit vector
   * \param mpdutype the MPDU type
   */
  void SendMpdu (Ptr<const Packet> packet, WifiTxVector txVector, MpduType mpdutype);
  /**
   * Return a TXVECTOR for the RTS frame given the destination.
   * The function consults WifiRemoteStationManager, which controls the rate
   * to different destinations.
   *
   * \param packet the packet being asked for RTS TXVECTOR
   * \param hdr the WifiMacHeader
   * \return TXVECTOR for the RTS of the given packet
   */
  WifiTxVector GetRtsTxVector (Ptr<const Packet> packet, const WifiMacHeader *hdr) const;
  /**
   * Return a TXVECTOR for the CTS frame given the destination and the mode of the RTS
   * used by the sender.
   * The function consults WifiRemoteStationManager, which controls the rate
   * to different destinations.
   *
   * \param to the MAC address of the CTS receiver
   * \param rtsTxMode the mode of the RTS used by the sender
   * \return TXVECTOR for the CTS
   */
  WifiTxVector GetCtsTxVector (Mac48Address to, WifiMode rtsTxMode) const;
  /**
   * Return a TXVECTOR for the ACK frame given the destination and the mode of the DATA
   * used by the sender.
   * The function consults WifiRemoteStationManager, which controls the rate
   * to different destinations.
   *
   * \param to the MAC address of the ACK receiver
   * \param dataTxMode the mode of the DATA used by the sender
   * \return TXVECTOR for the ACK
   */
  WifiTxVector GetAckTxVector (Mac48Address to, WifiMode dataTxMode) const;
  /**
   * Return a TXVECTOR for the Block ACK frame given the destination and the mode of the DATA
   * used by the sender.
   * The function consults WifiRemoteStationManager, which controls the rate
   * to different destinations.
   *
   * \param to the MAC address of the Block ACK receiver
   * \param dataTxMode the mode of the DATA used by the sender
   * \return TXVECTOR for the Block ACK
   */
  WifiTxVector GetBlockAckTxVector (Mac48Address to, WifiMode dataTxMode) const;
  /**
   * Return a TXVECTOR for the CTS frame given the destination and the mode of the RTS
   * used by the sender.
   * The function consults WifiRemoteStationManager, which controls the rate
   * to different destinations.
   *
   * \param to the MAC address of the CTS receiver
   * \param rtsTxMode the mode of the RTS used by the sender
   * \return TXVECTOR for the CTS
   */
  WifiTxVector GetCtsTxVectorForRts (Mac48Address to, WifiMode rtsTxMode) const;
  /**
   * Return a TXVECTOR for the Block ACK frame given the destination and the mode of the DATA
   * used by the sender.
   * The function consults WifiRemoteStationManager, which controls the rate
   * to different destinations.
   *
   * \param to the MAC address of the Block ACK receiver
   * \param dataTxMode the mode of the DATA used by the sender
   * \return TXVECTOR for the Block ACK
   */
  WifiTxVector GetAckTxVectorForData (Mac48Address to, WifiMode dataTxMode) const;
  /**
   * Return the time required to transmit the CTS (including preamble and FCS).
   *
   * \param ctsTxVector
   * \return the time required to transmit the CTS (including preamble and FCS)
   */
  Time GetCtsDuration (WifiTxVector ctsTxVector) const;
  /**
   * Return the time required to transmit the CTS to the specified address
   * given the TXVECTOR of the RTS (including preamble and FCS).
   *
   * \param to
   * \param rtsTxVector
   * \return the time required to transmit the CTS (including preamble and FCS)
   */
  Time GetCtsDuration (Mac48Address to, WifiTxVector rtsTxVector) const;
  /**
   * Return the time required to transmit the ACK (including preamble and FCS).
   *
   * \param ackTxVector
   * \return the time required to transmit the ACK (including preamble and FCS)
   */
  Time GetAckDuration (WifiTxVector ackTxVector) const;
  /**
   * Return the time required to transmit the ACK to the specified address
   * given the TXVECTOR of the DATA (including preamble and FCS).
   *
   * \param to
   * \param dataTxVector
   * \return the time required to transmit the ACK (including preamble and FCS)
   */
  Time GetAckDuration (Mac48Address to, WifiTxVector dataTxVector) const;
  /**
   * Return the time required to transmit the Block ACK to the specified address
   * given the TXVECTOR of the BAR (including preamble and FCS).
   *
   * \param blockAckReqTxVector
   * \param type the Block ACK type
   * \return the time required to transmit the Block ACK (including preamble and FCS)
   */
  Time GetBlockAckDuration (WifiTxVector blockAckReqTxVector, BlockAckType type) const;
  /**
   * Check if the current packet should be sent with a RTS protection.
   *
   * \return true if RTS protection should be used,
   *         false otherwise
   */
  bool NeedRts (void) const;
  /**
   * Check if CTS-to-self mechanism should be used for the current packet.
   *
   * \return true if CTS-to-self mechanism should be used for the current packet,
   *         false otherwise
   */
  bool NeedCtsToSelf (void) const;

  /**
   * Notify NAV function.
   *
   * \param packet the packet
   * \param hdr the header
   */
  void NotifyNav (Ptr<const Packet> packet,const WifiMacHeader &hdr,WifiTxVector txVector);
  /**
   * Reset NAV with the given duration.
   *
   * \param duration
   */
  void DoNavResetNow (Time duration, WifiTxVector txVector);
  /**
<<<<<<< HEAD
   * Start NAV with the given duration.
   *
   * \param duration the duration
   * \return true if NAV is resetted
   */
  bool DoNavStartNow (Time duration, WifiTxVector txVector);
  /**
=======
>>>>>>> a51ce146
   * Check if NAV is zero.
   *
   * \return true if NAV is zero,
   *         false otherwise
   */
  bool IsNavZero (void) const;
  /**
   * Notify ChannelAccessManager that ACK timer should be started for the given duration.
   *
   * \param duration the duration
   */
  void NotifyAckTimeoutStartNow (Time duration);
  /**
   * Notify ChannelAccessManager that ACK timer should be resetted.
   */
  void NotifyAckTimeoutResetNow ();
  /**
   * Notify ChannelAccessManager that CTS timer should be started for the given duration.
   *
   * \param duration
   */
  void NotifyCtsTimeoutStartNow (Time duration);
  /**
   * Notify ChannelAccessManager that CTS timer should be resetted.
   */
  void NotifyCtsTimeoutResetNow ();
  /**
   * Reset NAV after CTS was missed when the NAV was
   * setted with RTS.
   *
   * \param rtsEndRxTime
   */
  void NavCounterResetCtsMissed (Time rtsEndRxTime,WifiTxVector txVector);
  /* Event handlers */
  /**
   * Event handler when normal ACK timeout occurs.
   */
  void NormalAckTimeout (void);
  /**
   * Event handler when block ACK timeout occurs.
   */
  void BlockAckTimeout (void);
  /**
   * Event handler when CTS timeout occurs.
   */
  void CtsTimeout (void);
  /**
   * Event handler when CF-POLL timeout occurs.
   */
  void CfPollTimeout (void);
  /**
   * Send CTS for a CTS-to-self mechanism.
   */
  void SendCtsToSelf (void);
  /**
   * Send CTS after receiving RTS.
   *
   * \param source
   * \param duration
   * \param rtsTxVector
   * \param rtsSnr
   */
  void SendCtsAfterRts (Mac48Address source, Time duration, WifiTxVector rtsTxVector, double rtsSnr);
  /**
   * Send ACK after receiving DATA.
   *
   * \param source
   * \param duration
   * \param dataTxMode
   * \param dataSnr
   */
  void SendAckAfterData (Mac48Address source, Time duration, WifiMode dataTxMode, double dataSnr);
  /**
   * Send DATA after receiving CTS.
   *
   * \param duration
   */
  void SendDataAfterCts (Time duration);

  /**
   * Event handler that is usually scheduled to fired at the appropriate time
   * after completing transmissions.
   */
  void WaitIfsAfterEndTxFragment (void);
  /**
   * Event handler that is usually scheduled to fired at the appropriate time
   * after sending a packet.
   */
  void WaitIfsAfterEndTxPacket (void);

  /**
   * A transmission that does not require an ACK has completed.
   */
  void EndTxNoAck (void);
  /**
   * Send RTS to begin RTS-CTS-DATA-ACK transaction.
   */
  void SendRtsForPacket (void);
  /**
   * Send DATA packet, which can be DATA-ACK or
   * RTS-CTS-DATA-ACK transaction.
   */
  void SendDataPacket (void);
  /**
   * Start a DATA timer by scheduling appropriate
   * ACK timeout.
   *
   * \param dataTxVector
   */
  void StartDataTxTimers (WifiTxVector dataTxVector);

  void DoDispose (void);

  /**
   * \param originator Address of peer participating in Block Ack mechanism.
   * \param tid TID for which Block Ack was created.
   * \param seq Starting sequence control
   *
   * This function forward up all completed "old" packets with sequence number
   * smaller than <i>seq</i>. All comparison are performed circularly mod 4096.
   */
  void RxCompleteBufferedPacketsWithSmallerSequence (uint16_t seq, Mac48Address originator, uint8_t tid);
  /**
   * \param originator Address of peer participating in Block Ack mechanism.
   * \param tid TID for which Block Ack was created.
   *
   * This method is typically invoked when a MPDU with ack policy
   * subfield set to Normal Ack is received and a block ack agreement
   * for that packet exists.
   * This happens when the originator of block ack has only few MPDUs to send.
   * All completed MSDUs starting with starting sequence number of block ack
   * agreement are forward up to WifiMac until there is an incomplete or missing MSDU.
   * See section 9.10.4 in IEEE 802.11 standard for more details.
   */
  void RxCompleteBufferedPacketsUntilFirstLost (Mac48Address originator, uint8_t tid);
  /**
   * \param packet the packet
   * \param hdr the header
   * \returns true if MPDU received
   *
   * This method updates the reorder buffer and the scoreboard when an MPDU is received in an HT station
   * and stores the MPDU if needed when an MPDU is received in an non-HT Station (implements HT
   * immediate block Ack)
   */
  bool ReceiveMpdu (Ptr<Packet> packet, WifiMacHeader hdr);
  /**
   * \param packet the packet
   * \param hdr the header
   * \returns true if the MPDU stored
   *
   * This method checks if exists a valid established block ack agreement.
   * If there is, store the packet without pass it up to WifiMac. The packet is buffered
   * in order of increasing sequence control field. All comparison are performed
   * circularly modulo 2^12.
   */
  bool StoreMpduIfNeeded (Ptr<Packet> packet, WifiMacHeader hdr);
  /**
   * Invoked after that a block ack request has been received. Looks for corresponding
   * block ack agreement and creates block ack bitmap on a received packets basis.
   *
   * \param reqHdr
   * \param originator
   * \param duration
   * \param blockAckReqTxMode
   * \param rxSnr
   */
  void SendBlockAckAfterBlockAckRequest (const CtrlBAckRequestHeader reqHdr, Mac48Address originator,
                                         Time duration, WifiMode blockAckReqTxMode, double rxSnr);
  /**
   * Invoked after an A-MPDU has been received. Looks for corresponding
   * block ack agreement and creates block ack bitmap on a received packets basis.
   *
   * \param tid the Traffic ID
   * \param originator the originator MAC address
   * \param duration the remaining NAV duration
   * \param blockAckReqTxVector the transmit vector
   * \param rxSnr the receive SNR
   */
  void SendBlockAckAfterAmpdu (uint8_t tid, Mac48Address originator,
                               Time duration, WifiTxVector blockAckReqTxVector, double rxSnr);
  /**
   * This method creates block ack frame with header equals to <i>blockAck</i> and start its transmission.
   *
   * \param blockAck
   * \param originator
   * \param immediate
   * \param duration
   * \param blockAckReqTxMode
   * \param rxSnr
   */
  void SendBlockAckResponse (const CtrlBAckResponseHeader* blockAck, Mac48Address originator, bool immediate,
                             Time duration, WifiMode blockAckReqTxMode, double rxSnr);
  /**
   * Every time that a block ack request or a packet with ack policy equals to <i>block ack</i>
   * are received, if a relative block ack agreement exists and the value of inactivity timeout
   * is not 0, the timer is reset.
   * see section 11.5.3 in IEEE 802.11e for more details.
   *
   * \param agreement
   */
  void ResetBlockAckInactivityTimerIfNeeded (BlockAckAgreement &agreement);

  /**
   * Set up WifiPhy listener for this MacLow.
   *
   * \param phy the WifiPhy this MacLow is connected to
   */
  void SetupPhyMacLowListener (const Ptr<WifiPhy> phy);
  /**
   * Remove current WifiPhy listener for this MacLow.
   *
   * \param phy the WifiPhy this MacLow is connected to
   */
  void RemovePhyMacLowListener (Ptr<WifiPhy> phy);
  /**
   * Checks if the given packet will be aggregated to an A-MPDU or not
   *
   * \param packet packet to check whether it can be aggregated in an A-MPDU
   * \param hdr 802.11 header for packet to check whether it can be aggregated in an A-MPDU
   * \returns true if is A-MPDU
   */
  bool IsAmpdu (Ptr<const Packet> packet, const WifiMacHeader hdr);
  /**
   * Insert in a temporary queue.
   * It is only used with a RTS/CTS exchange for an A-MPDU transmission.
   *
   * \param packet packet to be inserted in the A-MPDU tx queue
   * \param hdr 802.11 header for the packet to be inserted in the A-MPDU tx queue
   * \param tStamp timestamp of the packet to be inserted in the A-MPDU tx queue
   * \param tid the Traffic ID of the packet to be inserted in the A-MPDU tx queue
   */
  void InsertInTxQueue (Ptr<const Packet> packet, const WifiMacHeader &hdr, Time tStamp, uint8_t tid);
  /**
   * Perform MSDU aggregation for a given MPDU in an A-MPDU
   *
   * \param packet packet picked for aggregation
   * \param hdr 802.11 header for packet picked for aggregation
   * \param tstamp timestamp
   * \param currentAmpduPacket current A-MPDU packet
   * \param blockAckSize size of the piggybacked block ack request
   *
   * \return the aggregate if MSDU aggregation succeeded, 0 otherwise
   */
  Ptr<Packet> PerformMsduAggregation (Ptr<const Packet> packet, WifiMacHeader *hdr, Time *tstamp, Ptr<Packet> currentAmpduPacket, uint8_t blockAckSize);

  Ptr<WifiPhy> m_phy; //!< Pointer to WifiPhy (actually send/receives frames)
  Ptr<WifiRemoteStationManager> m_stationManager; //!< Pointer to WifiRemoteStationManager (rate control)
  MacLowRxCallback m_rxCallback; //!< Callback to pass packet up

  /**
   * A struct for packet, Wifi header, and timestamp.
   */
  struct Item
  {
    Ptr<const Packet> packet; //!< the packet
    WifiMacHeader hdr; //!< the header
    Time timestamp; //!< the timestamp
  }; //!< item structure

  /**
   * A struct that holds information about ACK piggybacking (CF-ACK).
   */
  struct CfAckInfo
  {
    bool appendCfAck; //!< Flag used for PCF to indicate whether a CF-ACK should be appended
    bool expectCfAck; //!< Flag used for PCF to indicate whether a CF-ACK should be expected
    Mac48Address address; //!< Address of the station to be acknowledged
  };

  /**
   * typedef for an iterator for a list of ChannelAccessManager.
   */
  typedef std::vector<Ptr<ChannelAccessManager> >::const_iterator ChannelAccessManagersCI;
  /**
   * typedef for a list of ChannelAccessManager.
   */
  typedef std::vector<Ptr<ChannelAccessManager> > ChannelAccessManagers;
  ChannelAccessManagers m_channelAccessManagers; //!< List of ChannelAccessManager

  EventId m_normalAckTimeoutEvent;      //!< Normal ACK timeout event
  EventId m_blockAckTimeoutEvent;       //!< Block ACK timeout event
  EventId m_ctsTimeoutEvent;            //!< CTS timeout event
  EventId m_sendCtsEvent;               //!< Event to send CTS
  EventId m_sendAckEvent;               //!< Event to send ACK
  EventId m_sendDataEvent;              //!< Event to send DATA
  EventId m_waitIfsEvent;               //!< Wait for IFS event
  EventId m_endTxNoAckEvent;            //!< Event for finishing transmission that does not require ACK
  EventId m_navCounterResetCtsMissed;   //!< Event to reset NAV when CTS is not received

  Ptr<Packet> m_currentPacket;              //!< Current packet transmitted/to be transmitted
  WifiMacHeader m_currentHdr;               //!< Header of the current transmitted packet
  Ptr<Txop> m_currentTxop;                  //!< Current TXOP
  WifiMacHeader m_lastReceivedHdr;          //!< Header of the last received packet
  MacLowTransmissionParameters m_txParams;  //!< Transmission parameters of the current packet
  Mac48Address m_self;                      //!< Address of this MacLow (Mac48Address)
  Mac48Address m_bssid;                     //!< BSSID address (Mac48Address)
  Time m_ackTimeout;                        //!< ACK timeout duration
  Time m_basicBlockAckTimeout;              //!< Basic block ACK timeout duration
  Time m_compressedBlockAckTimeout;         //!< Compressed block ACK timeout duration
  Time m_ctsTimeout;                        //!< CTS timeout duration
  Time m_sifs;                              //!< Short Interframe Space (SIFS) duration
  Time m_slotTime;                          //!< Slot duration
  Time m_pifs;                              //!< PCF Interframe Space (PIFS) duration
  Time m_rifs;                              //!< Reduced Interframe Space (RIFS) duration

  Time m_beaconInterval;   //!< Expected interval between two beacon transmissions
  Time m_cfpMaxDuration;   //!< CFP max duration

  Time m_lastNavStart;     //!< The time when the latest NAV started
  Time m_lastNavDuration;  //!< The duration of the latest NAV

<<<<<<< HEAD
  Time m_lastIntraBssNavStart;     //!< The time when the latest intra-BSS NAV started
  Time m_lastIntraBssNavDuration;  //!< The duration of the latest intra-BSS NAV
=======
  Time m_cfpStart;          //!< The time when the latest CF period started
  Time m_lastBeacon;        //!< The time when the last beacon frame transmission started
  Time m_cfpForeshortening; //!< The delay the current CF period should be foreshortened
>>>>>>> a51ce146

  bool m_promisc;  //!< Flag if the device is operating in promiscuous mode
  bool m_ampdu;    //!< Flag if the current transmission involves an A-MPDU

  class PhyMacLowListener * m_phyMacLowListener; //!< Listener needed to monitor when a channel switching occurs.

  /*
   * BlockAck data structures.
   */
  typedef std::pair<Ptr<Packet>, WifiMacHeader> BufferedPacket; //!< buffered packet typedef
  typedef std::list<BufferedPacket>::iterator BufferedPacketI; //!< buffered packet iterator typedef

  typedef std::pair<Mac48Address, uint8_t> AgreementKey; //!< agreement key typedef
  typedef std::pair<BlockAckAgreement, std::list<BufferedPacket> > AgreementValue; //!< agreement value typedef

  typedef std::map<AgreementKey, AgreementValue> Agreements; //!< agreements
  typedef std::map<AgreementKey, AgreementValue>::iterator AgreementsI; //!< agreements iterator

  typedef std::map<AgreementKey, BlockAckCache> BlockAckCaches; //!< block ack caches typedef
  typedef std::map<AgreementKey, BlockAckCache>::iterator BlockAckCachesI; //!< block ack caches iterator typedef

  Agreements m_bAckAgreements; //!< block ack agreements
  BlockAckCaches m_bAckCaches; //!< block ack caches

  typedef std::map<AcIndex, Ptr<QosTxop> > QueueEdcas; //!< EDCA queues typedef
  QueueEdcas m_edca; //!< EDCA queues

  bool m_ctsToSelfSupported;             //!< Flag whether CTS-to-self is supported
  Ptr<WifiMacQueue> m_aggregateQueue[8]; //!< Queues per TID used for MPDU aggregation
  std::vector<Item> m_txPackets[8];      //!< Contain temporary items to be sent with the next A-MPDU transmission for a given TID, once RTS/CTS exchange has succeeded.
  WifiTxVector m_currentTxVector;        //!< TXVECTOR used for the current packet transmission

  CfAckInfo m_cfAckInfo; //!< Info about piggyback ACKs used in PCF
};

} //namespace ns3

#endif /* MAC_LOW_H */<|MERGE_RESOLUTION|>--- conflicted
+++ resolved
@@ -317,14 +317,13 @@
   /**
    * \param packet packet received
    * \param rxSnr snr of packet received
-   * \param rxPowerDbm  rxPower in dBm of packet received
    * \param txVector TXVECTOR of packet received
    * \param ampduSubframe true if this MPDU is part of an A-MPDU
    *
    * This method is typically invoked by the lower PHY layer to notify
    * the MAC layer that a packet was successfully received.
    */
-  void ReceiveOk (Ptr<Packet> packet, double rxSnr, double rxPowerDbm, WifiTxVector txVector, bool ampduSubframe);
+  void ReceiveOk (Ptr<Packet> packet, double rxSnr, WifiTxVector txVector, bool ampduSubframe);
   /**
    * \param packet packet received.
    * \param rxSnr snr of packet received.
@@ -400,13 +399,12 @@
   /**
    * \param aggregatedPacket which is the current A-MPDU
    * \param rxSnr snr of packet received
-   * \param rxPowerDbm  rxPower in dBm of packet received
    * \param txVector TXVECTOR of packet received
    *
    * This function de-aggregates an A-MPDU and decide if each MPDU is received correctly or not
    *
    */
-  void DeaggregateAmpduAndReceive (Ptr<Packet> aggregatedPacket, double rxSnr, double rxPowerDbm, WifiTxVector txVector);
+  void DeaggregateAmpduAndReceive (Ptr<Packet> aggregatedPacket, double rxSnr, WifiTxVector txVector);
   /**
    * \param peekedPacket the packet to be aggregated
    * \param peekedHdr the WifiMacHeader for the packet.
@@ -608,24 +606,14 @@
    * \param packet the packet
    * \param hdr the header
    */
-  void NotifyNav (Ptr<const Packet> packet,const WifiMacHeader &hdr,WifiTxVector txVector);
+  void NotifyNav (Ptr<const Packet> packet,const WifiMacHeader &hdr);
   /**
    * Reset NAV with the given duration.
    *
    * \param duration
    */
-  void DoNavResetNow (Time duration, WifiTxVector txVector);
-  /**
-<<<<<<< HEAD
-   * Start NAV with the given duration.
-   *
-   * \param duration the duration
-   * \return true if NAV is resetted
-   */
-  bool DoNavStartNow (Time duration, WifiTxVector txVector);
-  /**
-=======
->>>>>>> a51ce146
+  void DoNavResetNow (Time duration);
+  /**
    * Check if NAV is zero.
    *
    * \return true if NAV is zero,
@@ -658,7 +646,7 @@
    *
    * \param rtsEndRxTime
    */
-  void NavCounterResetCtsMissed (Time rtsEndRxTime,WifiTxVector txVector);
+  void NavCounterResetCtsMissed (Time rtsEndRxTime);
   /* Event handlers */
   /**
    * Event handler when normal ACK timeout occurs.
@@ -937,14 +925,9 @@
   Time m_lastNavStart;     //!< The time when the latest NAV started
   Time m_lastNavDuration;  //!< The duration of the latest NAV
 
-<<<<<<< HEAD
-  Time m_lastIntraBssNavStart;     //!< The time when the latest intra-BSS NAV started
-  Time m_lastIntraBssNavDuration;  //!< The duration of the latest intra-BSS NAV
-=======
   Time m_cfpStart;          //!< The time when the latest CF period started
   Time m_lastBeacon;        //!< The time when the last beacon frame transmission started
   Time m_cfpForeshortening; //!< The delay the current CF period should be foreshortened
->>>>>>> a51ce146
 
   bool m_promisc;  //!< Flag if the device is operating in promiscuous mode
   bool m_ampdu;    //!< Flag if the current transmission involves an A-MPDU
