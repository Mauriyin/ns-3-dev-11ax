--- conflicted
+++ resolved
@@ -143,12 +143,12 @@
   return m_stationManager;
 }
 
-<<<<<<< HEAD
 Ptr<DcfManager>
 RegularWifiMac::GetDcfManager () const
 {
   return m_dcfManager;
-=======
+}
+
 ExtendedCapabilities
 RegularWifiMac::GetExtendedCapabilities (void) const
 {
@@ -167,7 +167,6 @@
     }
   //TODO: to be completed
   return capabilities;
->>>>>>> aaa67936
 }
 
 HtCapabilities
