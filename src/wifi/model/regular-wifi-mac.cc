/* -*- Mode:C++; c-file-style:"gnu"; indent-tabs-mode:nil; -*- */
/*
 * Copyright (c) 2008 INRIA
 *
 * This program is free software; you can redistribute it and/or modify
 * it under the terms of the GNU General Public License version 2 as
 * published by the Free Software Foundation;
 *
 * This program is distributed in the hope that it will be useful,
 * but WITHOUT ANY WARRANTY; without even the implied warranty of
 * MERCHANTABILITY or FITNESS FOR A PARTICULAR PURPOSE.  See the
 * GNU General Public License for more details.
 *
 * You should have received a copy of the GNU General Public License
 * along with this program; if not, write to the Free Software
 * Foundation, Inc., 59 Temple Place, Suite 330, Boston, MA  02111-1307  USA
 *
 * Author: Mathieu Lacage <mathieu.lacage@sophia.inria.fr>
 */

#include "ns3/log.h"
#include "ns3/pointer.h"
#include "ns3/packet.h"
#include "regular-wifi-mac.h"
#include "wifi-phy.h"
#include "mac-rx-middle.h"
#include "mac-tx-middle.h"
#include "mac-low.h"
#include "msdu-aggregator.h"
#include "mpdu-aggregator.h"
#include "wifi-utils.h"
#include "mgt-headers.h"
#include "amsdu-subframe-header.h"
<<<<<<< HEAD
=======
#include "wifi-net-device.h"
#include "ht-configuration.h"
#include "vht-configuration.h"
>>>>>>> cd272f39
#include "he-configuration.h"

namespace ns3 {

NS_LOG_COMPONENT_DEFINE ("RegularWifiMac");

NS_OBJECT_ENSURE_REGISTERED (RegularWifiMac);

RegularWifiMac::RegularWifiMac ()
  : m_qosSupported (0),
    m_erpSupported (0),
    m_dsssSupported (0)
{
  NS_LOG_FUNCTION (this);
  m_rxMiddle = Create<MacRxMiddle> ();
  m_rxMiddle->SetForwardCallback (MakeCallback (&RegularWifiMac::Receive, this));

  m_txMiddle = Create<MacTxMiddle> ();

  m_low = CreateObject<MacLow> ();
  m_low->SetRxCallback (MakeCallback (&MacRxMiddle::Receive, m_rxMiddle));

  m_channelAccessManager = CreateObject<ChannelAccessManager> ();
  m_channelAccessManager->SetupLow (m_low);

  m_txop = CreateObject<Txop> ();
  m_txop->SetMacLow (m_low);
  m_txop->SetChannelAccessManager (m_channelAccessManager);
  m_txop->SetTxMiddle (m_txMiddle);
  m_txop->SetTxOkCallback (MakeCallback (&RegularWifiMac::TxOk, this));
  m_txop->SetTxFailedCallback (MakeCallback (&RegularWifiMac::TxFailed, this));
  m_txop->SetTxDroppedCallback (MakeCallback (&RegularWifiMac::NotifyTxDrop, this));

  //Construct the EDCAFs. The ordering is important - highest
  //priority (Table 9-1 UP-to-AC mapping; IEEE 802.11-2012) must be created
  //first.
  SetupEdcaQueue (AC_VO);
  SetupEdcaQueue (AC_VI);
  SetupEdcaQueue (AC_BE);
  SetupEdcaQueue (AC_BK);
}

RegularWifiMac::~RegularWifiMac ()
{
  NS_LOG_FUNCTION (this);
}

void
RegularWifiMac::DoInitialize ()
{
  NS_LOG_FUNCTION (this);
  m_txop->Initialize ();

  for (EdcaQueues::const_iterator i = m_edca.begin (); i != m_edca.end (); ++i)
    {
      i->second->Initialize ();
    }
}

void
RegularWifiMac::DoDispose ()
{
  NS_LOG_FUNCTION (this);

  m_rxMiddle = 0;
  m_txMiddle = 0;

  m_low->Dispose ();
  m_low = 0;

  m_phy = 0;
  m_stationManager = 0;

  m_txop->Dispose ();
  m_txop = 0;

  for (EdcaQueues::iterator i = m_edca.begin (); i != m_edca.end (); ++i)
    {
      i->second->Dispose ();
      i->second = 0;
    }

  m_channelAccessManager->Dispose ();
  m_channelAccessManager = 0;
  
  WifiMac::DoDispose ();
}

void
RegularWifiMac::SetWifiRemoteStationManager (const Ptr<WifiRemoteStationManager> stationManager)
{
  NS_LOG_FUNCTION (this << stationManager);
  m_stationManager = stationManager;
  m_low->SetWifiRemoteStationManager (stationManager);
  m_txop->SetWifiRemoteStationManager (stationManager);
  for (EdcaQueues::const_iterator i = m_edca.begin (); i != m_edca.end (); ++i)
    {
      i->second->SetWifiRemoteStationManager (stationManager);
    }
}

Ptr<WifiRemoteStationManager>
RegularWifiMac::GetWifiRemoteStationManager () const
{
  return m_stationManager;
}

ExtendedCapabilities
RegularWifiMac::GetExtendedCapabilities (void) const
{
  NS_LOG_FUNCTION (this);
  ExtendedCapabilities capabilities;
  capabilities.SetHtSupported (GetHtSupported ());
  capabilities.SetVhtSupported (GetVhtSupported ());
  //TODO: to be completed
  return capabilities;
}

HtCapabilities
RegularWifiMac::GetHtCapabilities (void) const
{
  NS_LOG_FUNCTION (this);
  HtCapabilities capabilities;
  if (GetHtSupported ())
    {
      Ptr<WifiNetDevice> device = DynamicCast<WifiNetDevice> (GetDevice ());
      Ptr<HtConfiguration> htConfiguration = device->GetHtConfiguration ();
      bool greenfieldSupported = htConfiguration->GetGreenfieldSupported ();
      bool sgiSupported = htConfiguration->GetShortGuardIntervalSupported ();
      capabilities.SetHtSupported (1);
      capabilities.SetLdpc (0);
      capabilities.SetSupportedChannelWidth (m_phy->GetChannelWidth () >= 40);
      capabilities.SetShortGuardInterval20 (sgiSupported);
      capabilities.SetShortGuardInterval40 (m_phy->GetChannelWidth () >= 40 && sgiSupported);
      capabilities.SetGreenfield (greenfieldSupported);
      uint32_t maxAmsduLength = std::max (std::max (m_beMaxAmsduSize, m_bkMaxAmsduSize), std::max (m_voMaxAmsduSize, m_viMaxAmsduSize));
      capabilities.SetMaxAmsduLength (maxAmsduLength > 3839); //0 if 3839 and 1 if 7935
      capabilities.SetLSigProtectionSupport (!greenfieldSupported);
      double maxAmpduLengthExponent = std::max (std::ceil ((std::log (std::max (std::max (m_beMaxAmpduSize, m_bkMaxAmpduSize), std::max (m_voMaxAmpduSize, m_viMaxAmpduSize))
                                                                      + 1.0)
                                                            / std::log (2.0))
                                                           - 13.0),
                                                0.0);
      NS_ASSERT (maxAmpduLengthExponent >= 0 && maxAmpduLengthExponent <= 255);
      capabilities.SetMaxAmpduLength (std::max<uint8_t> (3, static_cast<uint8_t> (maxAmpduLengthExponent))); //0 to 3 for HT
      uint64_t maxSupportedRate = 0; //in bit/s
      for (uint8_t i = 0; i < m_phy->GetNMcs (); i++)
        {
          WifiMode mcs = m_phy->GetMcs (i);
          if (mcs.GetModulationClass () != WIFI_MOD_CLASS_HT)
            {
              continue;
            }
          capabilities.SetRxMcsBitmask (mcs.GetMcsValue ());
          uint8_t nss = (mcs.GetMcsValue () / 8) + 1;
          NS_ASSERT (nss > 0 && nss < 5);
          uint64_t dataRate = mcs.GetDataRate (m_phy->GetChannelWidth (), sgiSupported ? 400 : 800, nss);
          if (dataRate > maxSupportedRate)
            {
              maxSupportedRate = dataRate;
              NS_LOG_DEBUG ("Updating maxSupportedRate to " << maxSupportedRate);
            }
        }
      capabilities.SetRxHighestSupportedDataRate (static_cast<uint16_t> (maxSupportedRate / 1e6)); //in Mbit/s
      capabilities.SetTxMcsSetDefined (m_phy->GetNMcs () > 0);
      capabilities.SetTxMaxNSpatialStreams (m_phy->GetMaxSupportedTxSpatialStreams ());
      //we do not support unequal modulations
      capabilities.SetTxRxMcsSetUnequal (0);
      capabilities.SetTxUnequalModulation (0);
    }
  return capabilities;
}

VhtCapabilities
RegularWifiMac::GetVhtCapabilities (void) const
{
  NS_LOG_FUNCTION (this);
  VhtCapabilities capabilities;
  if (GetVhtSupported ())
    {
      Ptr<WifiNetDevice> device = DynamicCast<WifiNetDevice> (GetDevice ());
      Ptr<HtConfiguration> htConfiguration = device->GetHtConfiguration ();
      bool sgiSupported = htConfiguration->GetShortGuardIntervalSupported ();
      capabilities.SetVhtSupported (1);
      if (m_phy->GetChannelWidth () == 160)
        {
          capabilities.SetSupportedChannelWidthSet (1);
        }
      else
        {
          capabilities.SetSupportedChannelWidthSet (0);
        }
      uint32_t maxMpduLength = std::max (std::max (m_beMaxAmsduSize, m_bkMaxAmsduSize), std::max (m_voMaxAmsduSize, m_viMaxAmsduSize)) + 56; //see section 9.11 of 11ac standard
      capabilities.SetMaxMpduLength (uint8_t (maxMpduLength > 3895) + uint8_t (maxMpduLength > 7991)); //0 if 3895, 1 if 7991, 2 for 11454
      capabilities.SetRxLdpc (0);
      capabilities.SetShortGuardIntervalFor80Mhz ((m_phy->GetChannelWidth () == 80) && sgiSupported);
      capabilities.SetShortGuardIntervalFor160Mhz ((m_phy->GetChannelWidth () == 160) && sgiSupported);
      double maxAmpduLengthExponent = std::max (std::ceil ((std::log (std::max (std::max (m_beMaxAmpduSize, m_bkMaxAmpduSize), std::max (m_voMaxAmpduSize, m_viMaxAmpduSize)) + 1.0) / std::log (2.0)) - 13.0), 0.0);
      NS_ASSERT (maxAmpduLengthExponent >= 0 && maxAmpduLengthExponent <= 255);
      capabilities.SetMaxAmpduLengthExponent (std::max<uint8_t> (7, static_cast<uint8_t> (maxAmpduLengthExponent))); //0 to 7 for VHT
      uint8_t maxMcs = 0;
      for (uint8_t i = 0; i < m_phy->GetNMcs (); i++)
        {
          WifiMode mcs = m_phy->GetMcs (i);
          if ((mcs.GetModulationClass () == WIFI_MOD_CLASS_VHT)
              && (mcs.GetMcsValue () > maxMcs))
            {
              maxMcs = mcs.GetMcsValue ();
            }
        }
      // Support same MaxMCS for each spatial stream
      for (uint8_t nss = 1; nss <= m_phy->GetMaxSupportedRxSpatialStreams (); nss++)
        {
          capabilities.SetRxMcsMap (maxMcs, nss);
        }
      for (uint8_t nss = 1; nss <= m_phy->GetMaxSupportedTxSpatialStreams (); nss++)
        {
          capabilities.SetTxMcsMap (maxMcs, nss);
        }
      uint64_t maxSupportedRateLGI = 0; //in bit/s
      for (uint8_t i = 0; i < m_phy->GetNMcs (); i++)
        {
          WifiMode mcs = m_phy->GetMcs (i);
          if (mcs.GetModulationClass () != WIFI_MOD_CLASS_VHT || !mcs.IsAllowed (m_phy->GetChannelWidth (), 1))
            {
              continue;
            }
          if (mcs.GetDataRate (m_phy->GetChannelWidth ()) > maxSupportedRateLGI)
            {
              maxSupportedRateLGI = mcs.GetDataRate (m_phy->GetChannelWidth ());
              NS_LOG_DEBUG ("Updating maxSupportedRateLGI to " << maxSupportedRateLGI);
            }
        }
      capabilities.SetRxHighestSupportedLgiDataRate (static_cast<uint16_t> (maxSupportedRateLGI / 1e6)); //in Mbit/s
      capabilities.SetTxHighestSupportedLgiDataRate (static_cast<uint16_t> (maxSupportedRateLGI / 1e6)); //in Mbit/s
      //To be filled in once supported
      capabilities.SetRxStbc (0);
      capabilities.SetTxStbc (0);
    }
  return capabilities;
}

HeCapabilities
RegularWifiMac::GetHeCapabilities (void) const
{
  NS_LOG_FUNCTION (this);
  HeCapabilities capabilities;
  if (GetHeSupported ())
    {
      Ptr<WifiNetDevice> device = DynamicCast<WifiNetDevice> (GetDevice ());
      Ptr<HeConfiguration> heConfiguration = device->GetHeConfiguration ();
      capabilities.SetHeSupported (1);
      uint8_t channelWidthSet = 0;
      if (m_phy->GetChannelWidth () >= 40 && Is2_4Ghz (m_phy->GetFrequency ()))
        {
          channelWidthSet |= 0x01;
        }
      if (m_phy->GetChannelWidth () >= 80 && Is5Ghz (m_phy->GetFrequency ()))
        {
          channelWidthSet |= 0x02;
        }
      if (m_phy->GetChannelWidth () >= 160 && Is5Ghz (m_phy->GetFrequency ()))
        {
          channelWidthSet |= 0x04;
        }
      capabilities.SetChannelWidthSet (channelWidthSet);
      uint8_t gi = 0;
      if (heConfiguration->GetGuardInterval () <= NanoSeconds (1600))
        {
          //todo: We assume for now that if we support 800ns GI then 1600ns GI is supported as well
          gi |= 0x01;
        }
      if (heConfiguration->GetGuardInterval () == NanoSeconds (800))
        {
          gi |= 0x02;
        }
      capabilities.SetHeLtfAndGiForHePpdus (gi);
      double maxAmpduLengthExponent = std::max (std::ceil ((std::log (std::max (std::max (m_beMaxAmpduSize, m_bkMaxAmpduSize), std::max (m_voMaxAmpduSize, m_viMaxAmpduSize))
                                                                      + 1.0)
                                                            / std::log (2.0))
                                                           - 13.0),
                                                0.0);
      NS_ASSERT (maxAmpduLengthExponent >= 0 && maxAmpduLengthExponent <= 255);
      capabilities.SetMaxAmpduLengthExponent (std::max<uint8_t> (7, static_cast<uint8_t> (maxAmpduLengthExponent))); //assume 0 to 7 for HE
      uint8_t maxMcs = 0;
      for (uint8_t i = 0; i < m_phy->GetNMcs (); i++)
        {
          WifiMode mcs = m_phy->GetMcs (i);
          if ((mcs.GetModulationClass () == WIFI_MOD_CLASS_HE)
              && (mcs.GetMcsValue () > maxMcs))
            {
              maxMcs = mcs.GetMcsValue ();
            }
        }
      capabilities.SetHighestMcsSupported (maxMcs);
      capabilities.SetHighestNssSupported (m_phy->GetMaxSupportedTxSpatialStreams ());
    }
  return capabilities;
}

void
RegularWifiMac::SetVoMaxAmsduSize (uint16_t size)
{
  NS_LOG_FUNCTION (this << size);
  m_voMaxAmsduSize = size;
  ConfigureAggregation ();
}

void
RegularWifiMac::SetViMaxAmsduSize (uint16_t size)
{
  NS_LOG_FUNCTION (this << size);
  m_viMaxAmsduSize = size;
  ConfigureAggregation ();
}

void
RegularWifiMac::SetBeMaxAmsduSize (uint16_t size)
{
  NS_LOG_FUNCTION (this << size);
  m_beMaxAmsduSize = size;
  ConfigureAggregation ();
}

void
RegularWifiMac::SetBkMaxAmsduSize (uint16_t size)
{
  NS_LOG_FUNCTION (this << size);
  m_bkMaxAmsduSize = size;
  ConfigureAggregation ();
}

void
RegularWifiMac::SetVoMaxAmpduSize (uint16_t size)
{
  NS_LOG_FUNCTION (this << size);
  m_voMaxAmpduSize = size;
  ConfigureAggregation ();
}

void
RegularWifiMac::SetViMaxAmpduSize (uint16_t size)
{
  NS_LOG_FUNCTION (this << size);
  m_viMaxAmpduSize = size;
  ConfigureAggregation ();
}

void
RegularWifiMac::SetBeMaxAmpduSize (uint16_t size)
{
  NS_LOG_FUNCTION (this << size);
  m_beMaxAmpduSize = size;
  ConfigureAggregation ();
}

void
RegularWifiMac::SetBkMaxAmpduSize (uint16_t size)
{
  NS_LOG_FUNCTION (this << size);
  m_bkMaxAmpduSize = size;
  ConfigureAggregation ();
}

void
RegularWifiMac::SetVoBlockAckThreshold (uint8_t threshold)
{
  NS_LOG_FUNCTION (this << +threshold);
  GetVOQueue ()->SetBlockAckThreshold (threshold);
}

void
RegularWifiMac::SetViBlockAckThreshold (uint8_t threshold)
{
  NS_LOG_FUNCTION (this << +threshold);
  GetVIQueue ()->SetBlockAckThreshold (threshold);
}

void
RegularWifiMac::SetBeBlockAckThreshold (uint8_t threshold)
{
  NS_LOG_FUNCTION (this << +threshold);
  GetBEQueue ()->SetBlockAckThreshold (threshold);
}

void
RegularWifiMac::SetBkBlockAckThreshold (uint8_t threshold)
{
  NS_LOG_FUNCTION (this << +threshold);
  GetBKQueue ()->SetBlockAckThreshold (threshold);
}

void
RegularWifiMac::SetVoBlockAckInactivityTimeout (uint16_t timeout)
{
  NS_LOG_FUNCTION (this << timeout);
  GetVOQueue ()->SetBlockAckInactivityTimeout (timeout);
}

void
RegularWifiMac::SetViBlockAckInactivityTimeout (uint16_t timeout)
{
  NS_LOG_FUNCTION (this << timeout);
  GetVIQueue ()->SetBlockAckInactivityTimeout (timeout);
}

void
RegularWifiMac::SetBeBlockAckInactivityTimeout (uint16_t timeout)
{
  NS_LOG_FUNCTION (this << timeout);
  GetBEQueue ()->SetBlockAckInactivityTimeout (timeout);
}

void
RegularWifiMac::SetBkBlockAckInactivityTimeout (uint16_t timeout)
{
  NS_LOG_FUNCTION (this << timeout);
  GetBKQueue ()->SetBlockAckInactivityTimeout (timeout);
}

void
RegularWifiMac::SetupEdcaQueue (AcIndex ac)
{
  NS_LOG_FUNCTION (this << ac);

  //Our caller shouldn't be attempting to setup a queue that is
  //already configured.
  NS_ASSERT (m_edca.find (ac) == m_edca.end ());

  Ptr<QosTxop> edca = CreateObject<QosTxop> ();
  edca->SetMacLow (m_low);
  edca->SetChannelAccessManager (m_channelAccessManager);
  edca->SetTxMiddle (m_txMiddle);
  edca->SetTxOkCallback (MakeCallback (&RegularWifiMac::TxOk, this));
  edca->SetTxFailedCallback (MakeCallback (&RegularWifiMac::TxFailed, this));
  edca->SetTxDroppedCallback (MakeCallback (&RegularWifiMac::NotifyTxDrop, this));
  edca->SetAccessCategory (ac);
  edca->CompleteConfig ();

  m_edca.insert (std::make_pair (ac, edca));
}

void
RegularWifiMac::SetTypeOfStation (TypeOfStation type)
{
  NS_LOG_FUNCTION (this << type);
  for (EdcaQueues::const_iterator i = m_edca.begin (); i != m_edca.end (); ++i)
    {
      i->second->SetTypeOfStation (type);
    }
}

Ptr<Txop>
RegularWifiMac::GetTxop () const
{
  return m_txop;
}

Ptr<QosTxop>
RegularWifiMac::GetVOQueue () const
{
  return m_edca.find (AC_VO)->second;
}

Ptr<QosTxop>
RegularWifiMac::GetVIQueue () const
{
  return m_edca.find (AC_VI)->second;
}

Ptr<QosTxop>
RegularWifiMac::GetBEQueue () const
{
  return m_edca.find (AC_BE)->second;
}

Ptr<QosTxop>
RegularWifiMac::GetBKQueue () const
{
  return m_edca.find (AC_BK)->second;
}

void
RegularWifiMac::SetWifiPhy (const Ptr<WifiPhy> phy)
{
  NS_LOG_FUNCTION (this << phy);
  m_phy = phy;
  m_channelAccessManager->SetupPhyListener (phy);
  m_low->SetPhy (phy);
}

Ptr<WifiPhy>
RegularWifiMac::GetWifiPhy (void) const
{
  NS_LOG_FUNCTION (this);
  return m_phy;
}

void
RegularWifiMac::ResetWifiPhy (void)
{
  NS_LOG_FUNCTION (this);
  m_low->ResetPhy ();
  m_channelAccessManager->RemovePhyListener (m_phy);
  m_phy = 0;
}

void
RegularWifiMac::SetForwardUpCallback (ForwardUpCallback upCallback)
{
  NS_LOG_FUNCTION (this);
  m_forwardUp = upCallback;
}

void
RegularWifiMac::SetLinkUpCallback (Callback<void> linkUp)
{
  NS_LOG_FUNCTION (this);
  m_linkUp = linkUp;
}

void
RegularWifiMac::SetLinkDownCallback (Callback<void> linkDown)
{
  NS_LOG_FUNCTION (this);
  m_linkDown = linkDown;
}

void
RegularWifiMac::SetQosSupported (bool enable)
{
  NS_LOG_FUNCTION (this << enable);
  m_qosSupported = enable;
}

bool
RegularWifiMac::GetQosSupported () const
{
  return m_qosSupported;
}

void
RegularWifiMac::SetVhtSupported (bool enable)
{
  //To be removed once deprecated API is cleaned up
}

void
RegularWifiMac::SetHtSupported (bool enable)
{
  //To be removed once deprecated API is cleaned up
}

void
RegularWifiMac::SetHeSupported (bool enable)
{
  //To be removed once deprecated API is cleaned up
}

bool
RegularWifiMac::GetHtSupported () const
{
  Ptr<WifiNetDevice> device = DynamicCast<WifiNetDevice> (GetDevice ());
  if (device->GetHtConfiguration ())
    {
      return true;
    }
  return false;
}

bool
RegularWifiMac::GetVhtSupported () const
{
  Ptr<WifiNetDevice> device = DynamicCast<WifiNetDevice> (GetDevice ());
  if (device->GetVhtConfiguration ())
    {
      return true;
    }
  return false;
}

bool
RegularWifiMac::GetHeSupported () const
{
  Ptr<WifiNetDevice> device = DynamicCast<WifiNetDevice> (GetDevice ());
  if (device->GetHeConfiguration ())
    {
      return true;
    }
  return false;
}

bool
RegularWifiMac::GetErpSupported () const
{
  return m_erpSupported;
}

void
RegularWifiMac::SetErpSupported (bool enable)
{
  NS_LOG_FUNCTION (this);
  if (enable)
    {
      SetDsssSupported (true);
    }
  m_erpSupported = enable;
}

void
RegularWifiMac::SetDsssSupported (bool enable)
{
  NS_LOG_FUNCTION (this);
  m_dsssSupported = enable;
}

bool
RegularWifiMac::GetDsssSupported () const
{
  return m_dsssSupported;
}

void
RegularWifiMac::SetCtsToSelfSupported (bool enable)
{
  NS_LOG_FUNCTION (this);
  m_low->SetCtsToSelfSupported (enable);
}

void
RegularWifiMac::SetSlot (Time slotTime)
{
  NS_LOG_FUNCTION (this << slotTime);
  m_channelAccessManager->SetSlot (slotTime);
  m_low->SetSlotTime (slotTime);
}

Time
RegularWifiMac::GetSlot (void) const
{
  return m_low->GetSlotTime ();
}

void
RegularWifiMac::SetSifs (Time sifs)
{
  NS_LOG_FUNCTION (this << sifs);
  m_channelAccessManager->SetSifs (sifs);
  m_low->SetSifs (sifs);
}

Time
RegularWifiMac::GetSifs (void) const
{
  return m_low->GetSifs ();
}

void
RegularWifiMac::SetEifsNoDifs (Time eifsNoDifs)
{
  NS_LOG_FUNCTION (this << eifsNoDifs);
  m_channelAccessManager->SetEifsNoDifs (eifsNoDifs);
}

Time
RegularWifiMac::GetEifsNoDifs (void) const
{
  return m_channelAccessManager->GetEifsNoDifs ();
}

void
RegularWifiMac::SetRifs (Time rifs)
{
  NS_LOG_FUNCTION (this << rifs);
  m_low->SetRifs (rifs);
}

Time
RegularWifiMac::GetRifs (void) const
{
  return m_low->GetRifs ();
}

void
RegularWifiMac::SetPifs (Time pifs)
{
  NS_LOG_FUNCTION (this << pifs);
  m_low->SetPifs (pifs);
}

Time
RegularWifiMac::GetPifs (void) const
{
  return m_low->GetPifs ();
}

void
RegularWifiMac::SetAckTimeout (Time ackTimeout)
{
  NS_LOG_FUNCTION (this << ackTimeout);
  m_low->SetAckTimeout (ackTimeout);
}

Time
RegularWifiMac::GetAckTimeout (void) const
{
  return m_low->GetAckTimeout ();
}

void
RegularWifiMac::SetCtsTimeout (Time ctsTimeout)
{
  NS_LOG_FUNCTION (this << ctsTimeout);
  m_low->SetCtsTimeout (ctsTimeout);
}

Time
RegularWifiMac::GetCtsTimeout (void) const
{
  return m_low->GetCtsTimeout ();
}

void
RegularWifiMac::SetBasicBlockAckTimeout (Time blockAckTimeout)
{
  NS_LOG_FUNCTION (this << blockAckTimeout);
  m_low->SetBasicBlockAckTimeout (blockAckTimeout);
}

Time
RegularWifiMac::GetBasicBlockAckTimeout (void) const
{
  return m_low->GetBasicBlockAckTimeout ();
}

void
RegularWifiMac::SetCompressedBlockAckTimeout (Time blockAckTimeout)
{
  NS_LOG_FUNCTION (this << blockAckTimeout);
  m_low->SetCompressedBlockAckTimeout (blockAckTimeout);
}

Time
RegularWifiMac::GetCompressedBlockAckTimeout (void) const
{
  return m_low->GetCompressedBlockAckTimeout ();
}

void
RegularWifiMac::SetAddress (Mac48Address address)
{
  NS_LOG_FUNCTION (this << address);
  m_low->SetAddress (address);
}

Mac48Address
RegularWifiMac::GetAddress (void) const
{
  return m_low->GetAddress ();
}

void
RegularWifiMac::SetSsid (Ssid ssid)
{
  NS_LOG_FUNCTION (this << ssid);
  m_ssid = ssid;
}

Ssid
RegularWifiMac::GetSsid (void) const
{
  return m_ssid;
}

void
RegularWifiMac::SetBssid (Mac48Address bssid)
{
  NS_LOG_FUNCTION (this << bssid);
  m_low->SetBssid (bssid);
}

Mac48Address
RegularWifiMac::GetBssid (void) const
{
  return m_low->GetBssid ();
}

void
RegularWifiMac::SetPromisc (void)
{
  m_low->SetPromisc ();
}

void
RegularWifiMac::SetShortSlotTimeSupported (bool enable)
{
  NS_LOG_FUNCTION (this << enable);
  m_shortSlotTimeSupported = enable;
}

bool
RegularWifiMac::GetShortSlotTimeSupported (void) const
{
  return m_shortSlotTimeSupported;
}

void
RegularWifiMac::SetRifsSupported (bool enable)
{
  NS_LOG_FUNCTION (this << enable);
  Ptr<WifiNetDevice> device = DynamicCast<WifiNetDevice> (GetDevice ());
  if (device)
    {
      Ptr<HtConfiguration> htConfiguration = device->GetHtConfiguration ();
      if (htConfiguration)
        {
          htConfiguration->SetRifsSupported (enable);
        }
    }
  m_rifsSupported = enable;
}

bool
RegularWifiMac::GetRifsSupported (void) const
{
  Ptr<WifiNetDevice> device = DynamicCast<WifiNetDevice> (GetDevice ());
  if (device)
    {
      Ptr<HtConfiguration> htConfiguration = device->GetHtConfiguration ();
      if (htConfiguration)
        {
          return htConfiguration->GetRifsSupported ();
        }
    }
  return m_rifsSupported;
}

void
RegularWifiMac::SetHeConfiguration (Ptr<HeConfiguration> heConfiguration)
{
  m_heConfiguration = heConfiguration;
}

Ptr<HeConfiguration>
RegularWifiMac::GetHeConfiguration (void) const
{
  return m_heConfiguration;
}

Ptr<MacLow>
RegularWifiMac::GetMacLow (void) const
{
  return m_low;
}

void
RegularWifiMac::Enqueue (Ptr<const Packet> packet,
                         Mac48Address to, Mac48Address from)
{
  //We expect RegularWifiMac subclasses which do support forwarding (e.g.,
  //AP) to override this method. Therefore, we throw a fatal error if
  //someone tries to invoke this method on a class which has not done
  //this.
  NS_FATAL_ERROR ("This MAC entity (" << this << ", " << GetAddress ()
                                      << ") does not support Enqueue() with from address");
}

bool
RegularWifiMac::SupportsSendFrom (void) const
{
  return false;
}

void
RegularWifiMac::ForwardUp (Ptr<Packet> packet, Mac48Address from, Mac48Address to)
{
  NS_LOG_FUNCTION (this << packet << from << to);
  m_forwardUp (packet, from, to);
}

void
RegularWifiMac::Receive (Ptr<Packet> packet, const WifiMacHeader *hdr)
{
  NS_LOG_FUNCTION (this << packet << hdr);

  Mac48Address to = hdr->GetAddr1 ();
  Mac48Address from = hdr->GetAddr2 ();

  //We don't know how to deal with any frame that is not addressed to
  //us (and odds are there is nothing sensible we could do anyway),
  //so we ignore such frames.
  //
  //The derived class may also do some such filtering, but it doesn't
  //hurt to have it here too as a backstop.
  if (to != GetAddress ())
    {
      return;
    }

  if (hdr->IsMgt () && hdr->IsAction ())
    {
      //There is currently only any reason for Management Action
      //frames to be flying about if we are a QoS STA.
      NS_ASSERT (m_qosSupported);

      WifiActionHeader actionHdr;
      packet->RemoveHeader (actionHdr);

      switch (actionHdr.GetCategory ())
        {
        case WifiActionHeader::BLOCK_ACK:

          switch (actionHdr.GetAction ().blockAck)
            {
            case WifiActionHeader::BLOCK_ACK_ADDBA_REQUEST:
              {
                MgtAddBaRequestHeader reqHdr;
                packet->RemoveHeader (reqHdr);

                //We've received an ADDBA Request. Our policy here is
                //to automatically accept it, so we get the ADDBA
                //Response on it's way immediately.
                SendAddBaResponse (&reqHdr, from);
                //This frame is now completely dealt with, so we're done.
                return;
              }
            case WifiActionHeader::BLOCK_ACK_ADDBA_RESPONSE:
              {
                MgtAddBaResponseHeader respHdr;
                packet->RemoveHeader (respHdr);

                //We've received an ADDBA Response. We assume that it
                //indicates success after an ADDBA Request we have
                //sent (we could, in principle, check this, but it
                //seems a waste given the level of the current model)
                //and act by locally establishing the agreement on
                //the appropriate queue.
                AcIndex ac = QosUtilsMapTidToAc (respHdr.GetTid ());
                m_edca[ac]->GotAddBaResponse (&respHdr, from);
                //This frame is now completely dealt with, so we're done.
                return;
              }
            case WifiActionHeader::BLOCK_ACK_DELBA:
              {
                MgtDelBaHeader delBaHdr;
                packet->RemoveHeader (delBaHdr);

                if (delBaHdr.IsByOriginator ())
                  {
                    //This DELBA frame was sent by the originator, so
                    //this means that an ingoing established
                    //agreement exists in MacLow and we need to
                    //destroy it.
                    m_low->DestroyBlockAckAgreement (from, delBaHdr.GetTid ());
                  }
                else
                  {
                    //We must have been the originator. We need to
                    //tell the correct queue that the agreement has
                    //been torn down
                    AcIndex ac = QosUtilsMapTidToAc (delBaHdr.GetTid ());
                    m_edca[ac]->GotDelBaFrame (&delBaHdr, from);
                  }
                //This frame is now completely dealt with, so we're done.
                return;
              }
            default:
              NS_FATAL_ERROR ("Unsupported Action field in Block Ack Action frame");
              return;
            }
        default:
          NS_FATAL_ERROR ("Unsupported Action frame received");
          return;
        }
    }
  NS_FATAL_ERROR ("Don't know how to handle frame (type=" << hdr->GetType ());
}

void
RegularWifiMac::DeaggregateAmsduAndForward (Ptr<Packet> aggregatedPacket, const WifiMacHeader *hdr)
{
  NS_LOG_FUNCTION (this << aggregatedPacket << hdr);
  MsduAggregator::DeaggregatedMsdus packets = MsduAggregator::Deaggregate (aggregatedPacket);
  for (MsduAggregator::DeaggregatedMsdusCI i = packets.begin ();
       i != packets.end (); ++i)
    {
      ForwardUp ((*i).first, (*i).second.GetSourceAddr (),
                 (*i).second.GetDestinationAddr ());
    }
}

void
RegularWifiMac::SendAddBaResponse (const MgtAddBaRequestHeader *reqHdr,
                                   Mac48Address originator)
{
  NS_LOG_FUNCTION (this);
  WifiMacHeader hdr;
  hdr.SetType (WIFI_MAC_MGT_ACTION);
  hdr.SetAddr1 (originator);
  hdr.SetAddr2 (GetAddress ());
  hdr.SetAddr3 (GetAddress ());
  hdr.SetDsNotFrom ();
  hdr.SetDsNotTo ();

  MgtAddBaResponseHeader respHdr;
  StatusCode code;
  code.SetSuccess ();
  respHdr.SetStatusCode (code);
  //Here a control about queues type?
  respHdr.SetAmsduSupport (reqHdr->IsAmsduSupported ());

  if (reqHdr->IsImmediateBlockAck ())
    {
      respHdr.SetImmediateBlockAck ();
    }
  else
    {
      respHdr.SetDelayedBlockAck ();
    }
  respHdr.SetTid (reqHdr->GetTid ());
  //For now there's not no control about limit of reception. We
  //assume that receiver has no limit on reception. However we assume
  //that a receiver sets a bufferSize in order to satisfy next
  //equation: (bufferSize + 1) % 16 = 0 So if a recipient is able to
  //buffer a packet, it should be also able to buffer all possible
  //packet's fragments. See section 7.3.1.14 in IEEE802.11e for more details.
  respHdr.SetBufferSize (1023);
  respHdr.SetTimeout (reqHdr->GetTimeout ());

  WifiActionHeader actionHdr;
  WifiActionHeader::ActionValue action;
  action.blockAck = WifiActionHeader::BLOCK_ACK_ADDBA_RESPONSE;
  actionHdr.SetAction (WifiActionHeader::BLOCK_ACK, action);

  Ptr<Packet> packet = Create<Packet> ();
  packet->AddHeader (respHdr);
  packet->AddHeader (actionHdr);

  //We need to notify our MacLow object as it will have to buffer all
  //correctly received packets for this Block Ack session
  m_low->CreateBlockAckAgreement (&respHdr, originator,
                                  reqHdr->GetStartingSequence ());

  //It is unclear which queue this frame should go into. For now we
  //bung it into the queue corresponding to the TID for which we are
  //establishing an agreement, and push it to the head.
  m_edca[QosUtilsMapTidToAc (reqHdr->GetTid ())]->PushFront (packet, hdr);
}

TypeId
RegularWifiMac::GetTypeId (void)
{
  static TypeId tid = TypeId ("ns3::RegularWifiMac")
    .SetParent<WifiMac> ()
    .SetGroupName ("Wifi")
    .AddAttribute ("QosSupported",
                   "This Boolean attribute is set to enable 802.11e/WMM-style QoS support at this STA.",
                   BooleanValue (false),
                   MakeBooleanAccessor (&RegularWifiMac::SetQosSupported,
                                        &RegularWifiMac::GetQosSupported),
                   MakeBooleanChecker ())
    .AddAttribute ("HtSupported",
                   "This Boolean attribute is set to enable 802.11n support at this STA.",
                   BooleanValue (false),
                   MakeBooleanAccessor (&RegularWifiMac::SetHtSupported,
                                        &RegularWifiMac::GetHtSupported),
                   MakeBooleanChecker (),
                   TypeId::DEPRECATED, "Not used anymore")
    .AddAttribute ("VhtSupported",
                   "This Boolean attribute is set to enable 802.11ac support at this STA.",
                   BooleanValue (false),
                   MakeBooleanAccessor (&RegularWifiMac::SetVhtSupported,
                                        &RegularWifiMac::GetVhtSupported),
                   MakeBooleanChecker (),
                   TypeId::DEPRECATED, "Not used anymore")
    .AddAttribute ("HeSupported",
                   "This Boolean attribute is set to enable 802.11ax support at this STA.",
                   BooleanValue (false),
                   MakeBooleanAccessor (&RegularWifiMac::SetHeSupported,
                                        &RegularWifiMac::GetHeSupported),
                   MakeBooleanChecker (),
                   TypeId::DEPRECATED, "Not used anymore")
    .AddAttribute ("CtsToSelfSupported",
                   "Use CTS to Self when using a rate that is not in the basic rate set.",
                   BooleanValue (false),
                   MakeBooleanAccessor (&RegularWifiMac::SetCtsToSelfSupported),
                   MakeBooleanChecker ())
    .AddAttribute ("VO_MaxAmsduSize",
                   "Maximum length in bytes of an A-MSDU for AC_VO access class. "
                   "Value 0 means A-MSDU is disabled for that AC.",
                   UintegerValue (0),
                   MakeUintegerAccessor (&RegularWifiMac::SetVoMaxAmsduSize),
                   MakeUintegerChecker<uint16_t> (0, 11426))
    .AddAttribute ("VI_MaxAmsduSize",
                   "Maximum length in bytes of an A-MSDU for AC_VI access class."
                   "Value 0 means A-MSDU is disabled for that AC.",
                   UintegerValue (0),
                   MakeUintegerAccessor (&RegularWifiMac::SetViMaxAmsduSize),
                   MakeUintegerChecker<uint16_t> (0, 11426))
    .AddAttribute ("BE_MaxAmsduSize",
                   "Maximum length in bytes of an A-MSDU for AC_BE access class."
                   "Value 0 means A-MSDU is disabled for that AC.",
                   UintegerValue (0),
                   MakeUintegerAccessor (&RegularWifiMac::SetBeMaxAmsduSize),
                   MakeUintegerChecker<uint16_t> (0, 11426))
    .AddAttribute ("BK_MaxAmsduSize",
                   "Maximum length in bytes of an A-MSDU for AC_BK access class."
                   "Value 0 means A-MSDU is disabled for that AC.",
                   UintegerValue (0),
                   MakeUintegerAccessor (&RegularWifiMac::SetBkMaxAmsduSize),
                   MakeUintegerChecker<uint16_t> (0, 11426))
    .AddAttribute ("VO_MaxAmpduSize",
                   "Maximum length in bytes of an A-MPDU for AC_VO access class."
                   "Value 0 means A-MPDU is disabled for that AC.",
                   UintegerValue (0),
                   MakeUintegerAccessor (&RegularWifiMac::SetVoMaxAmpduSize),
                   MakeUintegerChecker<uint16_t> ())
    .AddAttribute ("VI_MaxAmpduSize",
                   "Maximum length in bytes of an A-MPDU for AC_VI access class."
                   "Value 0 means A-MPDU is disabled for that AC.",
                   UintegerValue (65535),
                   MakeUintegerAccessor (&RegularWifiMac::SetViMaxAmpduSize),
                   MakeUintegerChecker<uint16_t> ())
    .AddAttribute ("BE_MaxAmpduSize",
                   "Maximum length in bytes of an A-MPDU for AC_BE access class."
                   "Value 0 means A-MPDU is disabled for that AC.",
                   UintegerValue (65535),
                   MakeUintegerAccessor (&RegularWifiMac::SetBeMaxAmpduSize),
                   MakeUintegerChecker<uint16_t> ())
    .AddAttribute ("BK_MaxAmpduSize",
                   "Maximum length in bytes of an A-MPDU for AC_BK access class."
                   "Value 0 means A-MPDU is disabled for that AC.",
                   UintegerValue (0),
                   MakeUintegerAccessor (&RegularWifiMac::SetBkMaxAmpduSize),
                   MakeUintegerChecker<uint16_t> ())
    .AddAttribute ("VO_BlockAckThreshold",
                   "If number of packets in VO queue reaches this value, "
                   "block ack mechanism is used. If this value is 0, block ack is never used."
                   "When A-MPDU is enabled, block ack mechanism is used regardless of this value.",
                   UintegerValue (0),
                   MakeUintegerAccessor (&RegularWifiMac::SetVoBlockAckThreshold),
                   MakeUintegerChecker<uint8_t> (0, 64))
    .AddAttribute ("VI_BlockAckThreshold",
                   "If number of packets in VI queue reaches this value, "
                   "block ack mechanism is used. If this value is 0, block ack is never used."
                   "When A-MPDU is enabled, block ack mechanism is used regardless of this value.",
                   UintegerValue (0),
                   MakeUintegerAccessor (&RegularWifiMac::SetViBlockAckThreshold),
                   MakeUintegerChecker<uint8_t> (0, 64))
    .AddAttribute ("BE_BlockAckThreshold",
                   "If number of packets in BE queue reaches this value, "
                   "block ack mechanism is used. If this value is 0, block ack is never used."
                   "When A-MPDU is enabled, block ack mechanism is used regardless of this value.",
                   UintegerValue (0),
                   MakeUintegerAccessor (&RegularWifiMac::SetBeBlockAckThreshold),
                   MakeUintegerChecker<uint8_t> (0, 64))
    .AddAttribute ("BK_BlockAckThreshold",
                   "If number of packets in BK queue reaches this value, "
                   "block ack mechanism is used. If this value is 0, block ack is never used."
                   "When A-MPDU is enabled, block ack mechanism is used regardless of this value.",
                   UintegerValue (0),
                   MakeUintegerAccessor (&RegularWifiMac::SetBkBlockAckThreshold),
                   MakeUintegerChecker<uint8_t> (0, 64))
    .AddAttribute ("VO_BlockAckInactivityTimeout",
                   "Represents max time (blocks of 1024 micro seconds) allowed for block ack"
                   "inactivity for AC_VO. If this value isn't equal to 0 a timer start after that a"
                   "block ack setup is completed and will be reset every time that a block ack"
                   "frame is received. If this value is 0, block ack inactivity timeout won't be used.",
                   UintegerValue (0),
                   MakeUintegerAccessor (&RegularWifiMac::SetVoBlockAckInactivityTimeout),
                   MakeUintegerChecker<uint16_t> ())
    .AddAttribute ("VI_BlockAckInactivityTimeout",
                   "Represents max time (blocks of 1024 micro seconds) allowed for block ack"
                   "inactivity for AC_VI. If this value isn't equal to 0 a timer start after that a"
                   "block ack setup is completed and will be reset every time that a block ack"
                   "frame is received. If this value is 0, block ack inactivity timeout won't be used.",
                   UintegerValue (0),
                   MakeUintegerAccessor (&RegularWifiMac::SetViBlockAckInactivityTimeout),
                   MakeUintegerChecker<uint16_t> ())
    .AddAttribute ("BE_BlockAckInactivityTimeout",
                   "Represents max time (blocks of 1024 micro seconds) allowed for block ack"
                   "inactivity for AC_BE. If this value isn't equal to 0 a timer start after that a"
                   "block ack setup is completed and will be reset every time that a block ack"
                   "frame is received. If this value is 0, block ack inactivity timeout won't be used.",
                   UintegerValue (0),
                   MakeUintegerAccessor (&RegularWifiMac::SetBeBlockAckInactivityTimeout),
                   MakeUintegerChecker<uint16_t> ())
    .AddAttribute ("BK_BlockAckInactivityTimeout",
                   "Represents max time (blocks of 1024 micro seconds) allowed for block ack"
                   "inactivity for AC_BK. If this value isn't equal to 0 a timer start after that a"
                   "block ack setup is completed and will be reset every time that a block ack"
                   "frame is received. If this value is 0, block ack inactivity timeout won't be used.",
                   UintegerValue (0),
                   MakeUintegerAccessor (&RegularWifiMac::SetBkBlockAckInactivityTimeout),
                   MakeUintegerChecker<uint16_t> ())
    .AddAttribute ("ShortSlotTimeSupported",
                   "Whether or not short slot time is supported (only used by ERP APs or STAs).",
                   BooleanValue (true),
                   MakeBooleanAccessor (&RegularWifiMac::SetShortSlotTimeSupported,
                                        &RegularWifiMac::GetShortSlotTimeSupported),
                   MakeBooleanChecker ())
    .AddAttribute ("RifsSupported",
                   "Whether or not RIFS is supported (only used by HT APs or STAs).",
                   BooleanValue (false),
                   MakeBooleanAccessor (&RegularWifiMac::SetRifsSupported,
                                        &RegularWifiMac::GetRifsSupported),
<<<<<<< HEAD
                   MakeBooleanChecker ())
    .AddAttribute ("MacLow",
                   "The MacLow object.",
                   PointerValue (),
                   MakePointerAccessor (&RegularWifiMac::GetMacLow),
                   MakePointerChecker<MacLow> ())
    .AddAttribute ("HeConfiguration",
                   "The HeConfiguration object.",
                   PointerValue (),
                   MakePointerAccessor (&RegularWifiMac::GetHeConfiguration),
                   MakePointerChecker<HeConfiguration> ())
=======
                   MakeBooleanChecker (),
                   TypeId::DEPRECATED, "Use the HtConfiguration instead")
>>>>>>> cd272f39
    .AddAttribute ("Txop",
                   "The Txop object.",
                   PointerValue (),
                   MakePointerAccessor (&RegularWifiMac::GetTxop),
                   MakePointerChecker<Txop> ())
    .AddAttribute ("VO_Txop",
                   "Queue that manages packets belonging to AC_VO access class.",
                   PointerValue (),
                   MakePointerAccessor (&RegularWifiMac::GetVOQueue),
                   MakePointerChecker<QosTxop> ())
    .AddAttribute ("VI_Txop",
                   "Queue that manages packets belonging to AC_VI access class.",
                   PointerValue (),
                   MakePointerAccessor (&RegularWifiMac::GetVIQueue),
                   MakePointerChecker<QosTxop> ())
    .AddAttribute ("BE_Txop",
                   "Queue that manages packets belonging to AC_BE access class.",
                   PointerValue (),
                   MakePointerAccessor (&RegularWifiMac::GetBEQueue),
                   MakePointerChecker<QosTxop> ())
    .AddAttribute ("BK_Txop",
                   "Queue that manages packets belonging to AC_BK access class.",
                   PointerValue (),
                   MakePointerAccessor (&RegularWifiMac::GetBKQueue),
                   MakePointerChecker<QosTxop> ())
    .AddTraceSource ("TxOkHeader",
                     "The header of successfully transmitted packet.",
                     MakeTraceSourceAccessor (&RegularWifiMac::m_txOkCallback),
                     "ns3::WifiMacHeader::TracedCallback")
    .AddTraceSource ("TxErrHeader",
                     "The header of unsuccessfully transmitted packet.",
                     MakeTraceSourceAccessor (&RegularWifiMac::m_txErrCallback),
                     "ns3::WifiMacHeader::TracedCallback")
  ;
  return tid;
}

void
RegularWifiMac::FinishConfigureStandard (WifiPhyStandard standard)
{
  NS_LOG_FUNCTION (this << standard);
  uint32_t cwmin = 0;
  uint32_t cwmax = 0;
  switch (standard)
    {
    case WIFI_PHY_STANDARD_80211ax_5GHZ:
    case WIFI_PHY_STANDARD_80211ac:
    case WIFI_PHY_STANDARD_80211n_5GHZ:
      {
        EnableAggregation ();
        //To be removed once deprecated RifsSupported attribute is removed
        Ptr<WifiNetDevice> device = DynamicCast<WifiNetDevice> (GetDevice ());
        Ptr<HtConfiguration> htConfiguration = device->GetHtConfiguration ();
        NS_ASSERT (htConfiguration);
        htConfiguration->SetRifsSupported (m_rifsSupported);
        SetQosSupported (true);
        cwmin = 15;
        cwmax = 1023;
        break;
      }
    case WIFI_PHY_STANDARD_80211ax_2_4GHZ:
    case WIFI_PHY_STANDARD_80211n_2_4GHZ:
      {
        EnableAggregation ();
        //To be removed once deprecated RifsSupported attribute is removed
        Ptr<WifiNetDevice> device = DynamicCast<WifiNetDevice> (GetDevice ());
        Ptr<HtConfiguration> htConfiguration = device->GetHtConfiguration ();
        NS_ASSERT (htConfiguration);
        htConfiguration->SetRifsSupported (m_rifsSupported);
        SetQosSupported (true);
      }
    case WIFI_PHY_STANDARD_80211g:
      SetErpSupported (true);
    case WIFI_PHY_STANDARD_holland:
    case WIFI_PHY_STANDARD_80211a:
    case WIFI_PHY_STANDARD_80211_10MHZ:
    case WIFI_PHY_STANDARD_80211_5MHZ:
      cwmin = 15;
      cwmax = 1023;
      break;
    case WIFI_PHY_STANDARD_80211b:
      SetDsssSupported (true);
      cwmin = 31;
      cwmax = 1023;
      break;
    default:
      NS_FATAL_ERROR ("Unsupported WifiPhyStandard in RegularWifiMac::FinishConfigureStandard ()");
    }

  ConfigureContentionWindow (cwmin, cwmax);
}

void
RegularWifiMac::ConfigureContentionWindow (uint32_t cwMin, uint32_t cwMax)
{
  bool isDsssOnly = m_dsssSupported && !m_erpSupported;
  //The special value of AC_BE_NQOS which exists in the Access
  //Category enumeration allows us to configure plain old DCF.
  ConfigureDcf (m_txop, cwMin, cwMax, isDsssOnly, AC_BE_NQOS);

  //Now we configure the EDCA functions
  for (EdcaQueues::const_iterator i = m_edca.begin (); i != m_edca.end (); ++i)
    {
      ConfigureDcf (i->second, cwMin, cwMax, isDsssOnly, i->first);
    }
}

void
RegularWifiMac::TxOk (const WifiMacHeader &hdr)
{
  NS_LOG_FUNCTION (this << hdr);
  m_txOkCallback (hdr);
}

void
RegularWifiMac::TxFailed (const WifiMacHeader &hdr)
{
  NS_LOG_FUNCTION (this << hdr);
  m_txErrCallback (hdr);
}

void
RegularWifiMac::ConfigureAggregation (void)
{
  NS_LOG_FUNCTION (this);
  if (GetVOQueue ()->GetMsduAggregator () != 0)
    {
      GetVOQueue ()->GetMsduAggregator ()->SetMaxAmsduSize (m_voMaxAmsduSize);
    }
  if (GetVIQueue ()->GetMsduAggregator () != 0)
    {
      GetVIQueue ()->GetMsduAggregator ()->SetMaxAmsduSize (m_viMaxAmsduSize);
    }
  if (GetBEQueue ()->GetMsduAggregator () != 0)
    {
      GetBEQueue ()->GetMsduAggregator ()->SetMaxAmsduSize (m_beMaxAmsduSize);
    }
  if (GetBKQueue ()->GetMsduAggregator () != 0)
    {
      GetBKQueue ()->GetMsduAggregator ()->SetMaxAmsduSize (m_bkMaxAmsduSize);
    }
  if (GetVOQueue ()->GetMpduAggregator () != 0)
    {
      GetVOQueue ()->GetMpduAggregator ()->SetMaxAmpduSize (m_voMaxAmpduSize);
    }
  if (GetVIQueue ()->GetMpduAggregator () != 0)
    {
      GetVIQueue ()->GetMpduAggregator ()->SetMaxAmpduSize (m_viMaxAmpduSize);
    }
  if (GetBEQueue ()->GetMpduAggregator () != 0)
    {
      GetBEQueue ()->GetMpduAggregator ()->SetMaxAmpduSize (m_beMaxAmpduSize);
    }
  if (GetBKQueue ()->GetMpduAggregator () != 0)
    {
      GetBKQueue ()->GetMpduAggregator ()->SetMaxAmpduSize (m_bkMaxAmpduSize);
    }
}

void
RegularWifiMac::EnableAggregation (void)
{
  NS_LOG_FUNCTION (this);
  for (EdcaQueues::const_iterator i = m_edca.begin (); i != m_edca.end (); ++i)
    {
      if (i->second->GetMsduAggregator () == 0)
        {
          Ptr<MsduAggregator> msduAggregator = CreateObject<MsduAggregator> ();
          i->second->SetMsduAggregator (msduAggregator);
        }
      if (i->second->GetMpduAggregator () == 0)
        {
          Ptr<MpduAggregator> mpduAggregator = CreateObject<MpduAggregator> ();
          i->second->SetMpduAggregator (mpduAggregator);
        }
    }
  ConfigureAggregation ();
}

void
RegularWifiMac::DisableAggregation (void)
{
  NS_LOG_FUNCTION (this);
  for (EdcaQueues::const_iterator i = m_edca.begin (); i != m_edca.end (); ++i)
    {
      i->second->SetMsduAggregator (0);
      i->second->SetMpduAggregator (0);
    }
}

} //namespace ns3<|MERGE_RESOLUTION|>--- conflicted
+++ resolved
@@ -31,12 +31,9 @@
 #include "wifi-utils.h"
 #include "mgt-headers.h"
 #include "amsdu-subframe-header.h"
-<<<<<<< HEAD
-=======
 #include "wifi-net-device.h"
 #include "ht-configuration.h"
 #include "vht-configuration.h"
->>>>>>> cd272f39
 #include "he-configuration.h"
 
 namespace ns3 {
@@ -1243,7 +1240,6 @@
                    BooleanValue (false),
                    MakeBooleanAccessor (&RegularWifiMac::SetRifsSupported,
                                         &RegularWifiMac::GetRifsSupported),
-<<<<<<< HEAD
                    MakeBooleanChecker ())
     .AddAttribute ("MacLow",
                    "The MacLow object.",
@@ -1255,10 +1251,6 @@
                    PointerValue (),
                    MakePointerAccessor (&RegularWifiMac::GetHeConfiguration),
                    MakePointerChecker<HeConfiguration> ())
-=======
-                   MakeBooleanChecker (),
-                   TypeId::DEPRECATED, "Use the HtConfiguration instead")
->>>>>>> cd272f39
     .AddAttribute ("Txop",
                    "The Txop object.",
                    PointerValue (),
