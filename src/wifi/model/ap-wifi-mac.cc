--- conflicted
+++ resolved
@@ -1463,7 +1463,6 @@
   return rifsMode;
 }
 
-<<<<<<< HEAD
 void
 ApWifiMac::SetBssColor (uint8_t bssColor)
 {
@@ -1474,7 +1473,8 @@
 ApWifiMac::GetBssColor (void) const
 {
   return m_phy->GetBssColor ();
-=======
+}
+
 uint16_t
 ApWifiMac::GetNextAssociationId (void)
 {
@@ -1488,7 +1488,6 @@
     }
   NS_ASSERT_MSG (false, "No free association ID available!");
   return 0;
->>>>>>> aaa67936
 }
 
 } //namespace ns3