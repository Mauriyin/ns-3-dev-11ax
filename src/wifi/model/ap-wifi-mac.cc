/* -*- Mode:C++; c-file-style:"gnu"; indent-tabs-mode:nil; -*- */
/*
 * Copyright (c) 2006, 2009 INRIA
 * Copyright (c) 2009 MIRKO BANCHI
 *
 * This program is free software; you can redistribute it and/or modify
 * it under the terms of the GNU General Public License version 2 as
 * published by the Free Software Foundation;
 *
 * This program is distributed in the hope that it will be useful,
 * but WITHOUT ANY WARRANTY; without even the implied warranty of
 * MERCHANTABILITY or FITNESS FOR A PARTICULAR PURPOSE.  See the
 * GNU General Public License for more details.
 *
 * You should have received a copy of the GNU General Public License
 * along with this program; if not, write to the Free Software
 * Foundation, Inc., 59 Temple Place, Suite 330, Boston, MA  02111-1307  USA
 *
 * Authors: Mathieu Lacage <mathieu.lacage@sophia.inria.fr>
 *          Mirko Banchi <mk.banchi@gmail.com>
 */

#include "ns3/log.h"
#include "ns3/packet.h"
#include "ns3/simulator.h"
#include "ns3/pointer.h"
#include "ns3/string.h"
#include "ns3/random-variable-stream.h"
#include "ap-wifi-mac.h"
#include "mac-low.h"
#include "mac-tx-middle.h"
#include "mac-rx-middle.h"
#include "mgt-headers.h"
#include "msdu-aggregator.h"
#include "amsdu-subframe-header.h"
#include "wifi-phy.h"
#include "wifi-net-device.h"
#include "ht-configuration.h"
#include "he-configuration.h"

namespace ns3 {

NS_LOG_COMPONENT_DEFINE ("ApWifiMac");

NS_OBJECT_ENSURE_REGISTERED (ApWifiMac);

TypeId
ApWifiMac::GetTypeId (void)
{
  static TypeId tid = TypeId ("ns3::ApWifiMac")
    .SetParent<InfrastructureWifiMac> ()
    .SetGroupName ("Wifi")
    .AddConstructor<ApWifiMac> ()
    .AddAttribute ("BeaconInterval",
                   "Delay between two beacons",
                   TimeValue (MicroSeconds (102400)),
                   MakeTimeAccessor (&ApWifiMac::GetBeaconInterval,
                                     &ApWifiMac::SetBeaconInterval),
                   MakeTimeChecker ())
    .AddAttribute ("CfpMaxDuration", "The maximum size of the CFP (used when AP supports PCF)",
                   TimeValue (MicroSeconds (51200)),
                   MakeTimeAccessor (&ApWifiMac::GetCfpMaxDuration,
                                     &ApWifiMac::SetCfpMaxDuration),
                   MakeTimeChecker ())
    .AddAttribute ("BeaconJitter",
                   "A uniform random variable to cause the initial beacon starting time (after simulation time 0) "
                   "to be distributed between 0 and the BeaconInterval.",
                   StringValue ("ns3::UniformRandomVariable"),
                   MakePointerAccessor (&ApWifiMac::m_beaconJitter),
                   MakePointerChecker<UniformRandomVariable> ())
    .AddAttribute ("EnableBeaconJitter",
                   "If beacons are enabled, whether to jitter the initial send event.",
                   BooleanValue (true),
                   MakeBooleanAccessor (&ApWifiMac::m_enableBeaconJitter),
                   MakeBooleanChecker ())
    .AddAttribute ("BeaconGeneration",
                   "Whether or not beacons are generated.",
                   BooleanValue (true),
                   MakeBooleanAccessor (&ApWifiMac::SetBeaconGeneration),
                   MakeBooleanChecker ())
    .AddAttribute ("EnableNonErpProtection", "Whether or not protection mechanism should be used when non-ERP STAs are present within the BSS."
                   "This parameter is only used when ERP is supported by the AP.",
                   BooleanValue (true),
                   MakeBooleanAccessor (&ApWifiMac::m_enableNonErpProtection),
                   MakeBooleanChecker ())
    .AddAttribute ("RifsMode", "If non-HT STAs are detected, whether to force RIFS to be disabled within the BSS."
                   "This parameter is only used when HT is supported by the AP.",
                   BooleanValue (true),
                   MakeBooleanAccessor (&ApWifiMac::m_disableRifs),
                   MakeBooleanChecker ())
  ;
  return tid;
}

ApWifiMac::ApWifiMac ()
  : m_enableBeaconGeneration (false)
{
  NS_LOG_FUNCTION (this);
  m_beaconTxop = CreateObject<Txop> ();
  m_beaconTxop->SetAifsn (1);
  m_beaconTxop->SetMinCw (0);
  m_beaconTxop->SetMaxCw (0);
  m_beaconTxop->SetMacLow (m_low);
  m_beaconTxop->SetChannelAccessManager (m_channelAccessManager);
  m_beaconTxop->SetTxMiddle (m_txMiddle);
  m_beaconTxop->SetTxOkCallback (MakeCallback (&ApWifiMac::TxOk, this));
  m_rxMiddle->SetPcfCallback (MakeCallback (&ApWifiMac::SendNextCfFrame, this));

  //Let the lower layers know that we are acting as an AP.
  SetTypeOfStation (AP);

  m_itCfPollingList = m_cfPollingList.begin ();
}

ApWifiMac::~ApWifiMac ()
{
  NS_LOG_FUNCTION (this);
  m_staList.clear ();
  m_nonErpStations.clear ();
  m_nonHtStations.clear ();
  m_cfPollingList.clear ();
}

void
ApWifiMac::DoDispose ()
{
  NS_LOG_FUNCTION (this);
  m_beaconTxop->Dispose ();
  m_beaconTxop = 0;
  m_enableBeaconGeneration = false;
  m_beaconEvent.Cancel ();
  m_cfpEvent.Cancel ();
  RegularWifiMac::DoDispose ();
}

void
ApWifiMac::SetAddress (Mac48Address address)
{
  NS_LOG_FUNCTION (this << address);
  //As an AP, our MAC address is also the BSSID. Hence we are
  //overriding this function and setting both in our parent class.
  RegularWifiMac::SetAddress (address);
  RegularWifiMac::SetBssid (address);
}

void
ApWifiMac::SetBeaconGeneration (bool enable)
{
  NS_LOG_FUNCTION (this << enable);
  if (!enable)
    {
      m_beaconEvent.Cancel ();
    }
  else if (enable && !m_enableBeaconGeneration)
    {
      m_beaconEvent = Simulator::ScheduleNow (&ApWifiMac::SendOneBeacon, this);
    }
  m_enableBeaconGeneration = enable;
}

Time
ApWifiMac::GetBeaconInterval (void) const
{
  NS_LOG_FUNCTION (this);
  return m_low->GetBeaconInterval ();
}

Time
ApWifiMac::GetCfpMaxDuration (void) const
{
  NS_LOG_FUNCTION (this);
  return m_low->GetCfpMaxDuration ();
}

void
ApWifiMac::SetWifiRemoteStationManager (const Ptr<WifiRemoteStationManager> stationManager)
{
  NS_LOG_FUNCTION (this << stationManager);
  m_beaconTxop->SetWifiRemoteStationManager (stationManager);
  RegularWifiMac::SetWifiRemoteStationManager (stationManager);
  m_stationManager->SetPcfSupported (GetPcfSupported ());
}

void
ApWifiMac::SetLinkUpCallback (Callback<void> linkUp)
{
  NS_LOG_FUNCTION (this << &linkUp);
  RegularWifiMac::SetLinkUpCallback (linkUp);

  //The approach taken here is that, from the point of view of an AP,
  //the link is always up, so we immediately invoke the callback if
  //one is set
  linkUp ();
}

void
ApWifiMac::SetBeaconInterval (Time interval)
{
  NS_LOG_FUNCTION (this << interval);
  if ((interval.GetMicroSeconds () % 1024) != 0)
    {
      NS_LOG_WARN ("beacon interval should be multiple of 1024us (802.11 time unit), see IEEE Std. 802.11-2012");
    }
  m_low->SetBeaconInterval (interval);
}

void
ApWifiMac::SetCfpMaxDuration (Time duration)
{
  NS_LOG_FUNCTION (this << duration);
  if ((duration.GetMicroSeconds () % 1024) != 0)
    {
      NS_LOG_WARN ("CFP max duration should be multiple of 1024us (802.11 time unit)");
    }
  m_low->SetCfpMaxDuration (duration);
}

int64_t
ApWifiMac::AssignStreams (int64_t stream)
{
  NS_LOG_FUNCTION (this << stream);
  m_beaconJitter->SetStream (stream);
  return 1;
}

bool
ApWifiMac::GetShortSlotTimeEnabled (void) const
{
  if (m_nonErpStations.size () != 0)
    {
      return false;
    }
  if (GetErpSupported () == true && GetShortSlotTimeSupported () == true)
    {
      for (std::map<uint16_t, Mac48Address>::const_iterator i = m_staList.begin (); i != m_staList.end (); i++)
        {
          if (m_stationManager->GetShortSlotTimeSupported (i->second) == false)
            {
              return false;
            }
        }
      return true;
    }
  return false;
}

bool
ApWifiMac::GetShortPreambleEnabled (void) const
{
  if (GetErpSupported () || m_phy->GetShortPlcpPreambleSupported ())
    {
      for (std::list<Mac48Address>::const_iterator i = m_nonErpStations.begin (); i != m_nonErpStations.end (); i++)
        {
          if (m_stationManager->GetShortPreambleSupported (*i) == false)
            {
              return false;
            }
        }
      return true;
    }
  return false;
}

bool
ApWifiMac::IsNonGfHtStasPresent (void) const
{
  bool isNonGfHtStasPresent = false;
  for (std::map<uint16_t, Mac48Address>::const_iterator i = m_staList.begin (); i != m_staList.end (); i++)
    {
      if (m_stationManager->GetGreenfieldSupported (i->second) == false)
        {
          isNonGfHtStasPresent = true;
          break;
        }
    }
  m_stationManager->SetUseGreenfieldProtection (isNonGfHtStasPresent);
  return isNonGfHtStasPresent;
}

uint16_t
ApWifiMac::GetVhtOperationalChannelWidth (void) const
{
  uint16_t channelWidth = m_phy->GetChannelWidth ();
  for (std::map<uint16_t, Mac48Address>::const_iterator i = m_staList.begin (); i != m_staList.end (); i++)
    {
      if (m_stationManager->GetVhtSupported (i->second))
        {
          if (m_stationManager->GetChannelWidthSupported (i->second) < channelWidth)
            {
              channelWidth = m_stationManager->GetChannelWidthSupported (i->second);
            }
        }
    }
  return channelWidth;
}

void
ApWifiMac::ForwardDown (Ptr<const Packet> packet, Mac48Address from,
                        Mac48Address to)
{
  NS_LOG_FUNCTION (this << packet << from << to);
  //If we are not a QoS AP then we definitely want to use AC_BE to
  //transmit the packet. A TID of zero will map to AC_BE (through \c
  //QosUtilsMapTidToAc()), so we use that as our default here.
  uint8_t tid = 0;

  //If we are a QoS AP then we attempt to get a TID for this packet
  if (GetQosSupported ())
    {
      tid = QosUtilsGetTidForPacket (packet);
      //Any value greater than 7 is invalid and likely indicates that
      //the packet had no QoS tag, so we revert to zero, which'll
      //mean that AC_BE is used.
      if (tid > 7)
        {
          tid = 0;
        }
    }

  ForwardDown (packet, from, to, tid);
}

void
ApWifiMac::ForwardDown (Ptr<const Packet> packet, Mac48Address from,
                        Mac48Address to, uint8_t tid)
{
  NS_LOG_FUNCTION (this << packet << from << to << +tid);
  WifiMacHeader hdr;

  //For now, an AP that supports QoS does not support non-QoS
  //associations, and vice versa. In future the AP model should
  //support simultaneously associated QoS and non-QoS STAs, at which
  //point there will need to be per-association QoS state maintained
  //by the association state machine, and consulted here.
  if (GetQosSupported ())
    {
      hdr.SetType (WIFI_MAC_QOSDATA);
      hdr.SetQosAckPolicy (WifiMacHeader::NORMAL_ACK);
      hdr.SetQosNoEosp ();
      hdr.SetQosNoAmsdu ();
      //Transmission of multiple frames in the same Polled TXOP is not supported for now
      hdr.SetQosTxopLimit (0);
      //Fill in the QoS control field in the MAC header
      hdr.SetQosTid (tid);
    }
  else
    {
      hdr.SetType (WIFI_MAC_DATA);
    }

  if (GetQosSupported () || GetHtSupported () || GetVhtSupported () || GetHeSupported ())
    {
      hdr.SetNoOrder (); // explicitly set to 0 for the time being since HT/VHT/HE control field is not yet implemented (set it to 1 when implemented)
    }
  hdr.SetAddr1 (to);
  hdr.SetAddr2 (GetAddress ());
  hdr.SetAddr3 (from);
  hdr.SetDsFrom ();
  hdr.SetDsNotTo ();

  if (GetQosSupported ())
    {
      //Sanity check that the TID is valid
      NS_ASSERT (tid < 8);
      m_edca[QosUtilsMapTidToAc (tid)]->Queue (packet, hdr);
    }
  else
    {
      m_txop->Queue (packet, hdr);
    }
}

void
ApWifiMac::Enqueue (Ptr<const Packet> packet, Mac48Address to, Mac48Address from)
{
  NS_LOG_FUNCTION (this << packet << to << from);
  if (to.IsBroadcast () || m_stationManager->IsAssociated (to))
    {
      ForwardDown (packet, from, to);
    }
  else
    {
      NotifyTxDrop (packet);
    }
}

void
ApWifiMac::Enqueue (Ptr<const Packet> packet, Mac48Address to)
{
  NS_LOG_FUNCTION (this << packet << to);
  //We're sending this packet with a from address that is our own. We
  //get that address from the lower MAC and make use of the
  //from-spoofing Enqueue() method to avoid duplicated code.
  Enqueue (packet, to, m_low->GetAddress ());
}

bool
ApWifiMac::SupportsSendFrom (void) const
{
  NS_LOG_FUNCTION (this);
  return true;
}

SupportedRates
ApWifiMac::GetSupportedRates (void) const
{
  NS_LOG_FUNCTION (this);
  SupportedRates rates;
  //Send the set of supported rates and make sure that we indicate
  //the Basic Rate set in this set of supported rates.
  for (uint8_t i = 0; i < m_phy->GetNModes (); i++)
    {
      WifiMode mode = m_phy->GetMode (i);
      uint64_t modeDataRate = mode.GetDataRate (m_phy->GetChannelWidth ());
      NS_LOG_DEBUG ("Adding supported rate of " << modeDataRate);
      rates.AddSupportedRate (modeDataRate);
      //Add rates that are part of the BSSBasicRateSet (manufacturer dependent!)
      //here we choose to add the mandatory rates to the BSSBasicRateSet,
      //except for 802.11b where we assume that only the non HR-DSSS rates are part of the BSSBasicRateSet
      if (mode.IsMandatory () && (mode.GetModulationClass () != WIFI_MOD_CLASS_HR_DSSS))
        {
          NS_LOG_DEBUG ("Adding basic mode " << mode.GetUniqueName ());
          m_stationManager->AddBasicMode (mode);
        }
    }
  //set the basic rates
  for (uint8_t j = 0; j < m_stationManager->GetNBasicModes (); j++)
    {
      WifiMode mode = m_stationManager->GetBasicMode (j);
      uint64_t modeDataRate = mode.GetDataRate (m_phy->GetChannelWidth ());
      NS_LOG_DEBUG ("Setting basic rate " << mode.GetUniqueName ());
      rates.SetBasicRate (modeDataRate);
    }
  //If it is an HT-AP or VHT-AP or HE-AP, then add the BSSMembershipSelectorSet
  //The standard says that the BSSMembershipSelectorSet
  //must have its MSB set to 1 (must be treated as a Basic Rate)
  //Also the standard mentioned that at least 1 element should be included in the SupportedRates the rest can be in the ExtendedSupportedRates
  if (GetHtSupported () || GetVhtSupported () || GetHeSupported ())
    {
      for (uint8_t i = 0; i < m_phy->GetNBssMembershipSelectors (); i++)
        {
          rates.AddBssMembershipSelectorRate (m_phy->GetBssMembershipSelector (i));
        }
    }
  return rates;
}

DsssParameterSet
ApWifiMac::GetDsssParameterSet (void) const
{
  NS_LOG_FUNCTION (this);
  DsssParameterSet dsssParameters;
  if (GetDsssSupported ())
    {
      dsssParameters.SetDsssSupported (1);
      dsssParameters.SetCurrentChannel (m_phy->GetChannelNumber ());
    }
  return dsssParameters;
}

CapabilityInformation
ApWifiMac::GetCapabilities (void) const
{
  NS_LOG_FUNCTION (this);
  CapabilityInformation capabilities;
  capabilities.SetShortPreamble (GetShortPreambleEnabled ());
  capabilities.SetShortSlotTime (GetShortSlotTimeEnabled ());
  capabilities.SetEss ();
  if (GetPcfSupported ())
    {
      capabilities.SetCfPollable ();
    }
  return capabilities;
}

ErpInformation
ApWifiMac::GetErpInformation (void) const
{
  NS_LOG_FUNCTION (this);
  ErpInformation information;
  information.SetErpSupported (1);
  if (GetErpSupported ())
    {
      information.SetNonErpPresent (!m_nonErpStations.empty ());
      information.SetUseProtection (GetUseNonErpProtection ());
      if (GetShortPreambleEnabled ())
        {
          information.SetBarkerPreambleMode (0);
        }
      else
        {
          information.SetBarkerPreambleMode (1);
        }
    }
  return information;
}

EdcaParameterSet
ApWifiMac::GetEdcaParameterSet (void) const
{
  NS_LOG_FUNCTION (this);
  EdcaParameterSet edcaParameters;
  if (GetQosSupported ())
    {
      edcaParameters.SetQosSupported (1);
      Ptr<QosTxop> edca;
      Time txopLimit;

      edca = m_edca.find (AC_BE)->second;
      txopLimit = edca->GetTxopLimit ();
      edcaParameters.SetBeAci (0);
      edcaParameters.SetBeCWmin (edca->GetMinCw ());
      edcaParameters.SetBeCWmax (edca->GetMaxCw ());
      edcaParameters.SetBeAifsn (edca->GetAifsn ());
      edcaParameters.SetBeTxopLimit (static_cast<uint16_t> (txopLimit.GetMicroSeconds () / 32));

      edca = m_edca.find (AC_BK)->second;
      txopLimit = edca->GetTxopLimit ();
      edcaParameters.SetBkAci (1);
      edcaParameters.SetBkCWmin (edca->GetMinCw ());
      edcaParameters.SetBkCWmax (edca->GetMaxCw ());
      edcaParameters.SetBkAifsn (edca->GetAifsn ());
      edcaParameters.SetBkTxopLimit (static_cast<uint16_t> (txopLimit.GetMicroSeconds () / 32));

      edca = m_edca.find (AC_VI)->second;
      txopLimit = edca->GetTxopLimit ();
      edcaParameters.SetViAci (2);
      edcaParameters.SetViCWmin (edca->GetMinCw ());
      edcaParameters.SetViCWmax (edca->GetMaxCw ());
      edcaParameters.SetViAifsn (edca->GetAifsn ());
      edcaParameters.SetViTxopLimit (static_cast<uint16_t> (txopLimit.GetMicroSeconds () / 32));

      edca = m_edca.find (AC_VO)->second;
      txopLimit = edca->GetTxopLimit ();
      edcaParameters.SetVoAci (3);
      edcaParameters.SetVoCWmin (edca->GetMinCw ());
      edcaParameters.SetVoCWmax (edca->GetMaxCw ());
      edcaParameters.SetVoAifsn (edca->GetAifsn ());
      edcaParameters.SetVoTxopLimit (static_cast<uint16_t> (txopLimit.GetMicroSeconds () / 32));

      edcaParameters.SetQosInfo (0);
    }
  return edcaParameters;
}

CfParameterSet
ApWifiMac::GetCfParameterSet (void) const
{
  CfParameterSet cfParameterSet;
  if (GetPcfSupported () && !m_cfPollingList.empty ())
    {
      cfParameterSet.SetPcfSupported (1);
      cfParameterSet.SetCFPCount (0);
      cfParameterSet.SetCFPPeriod (1);
      cfParameterSet.SetCFPMaxDurationUs (GetCfpMaxDuration ().GetMicroSeconds ());
      cfParameterSet.SetCFPDurRemainingUs (GetCfpMaxDuration ().GetMicroSeconds ());
    }
  return cfParameterSet;
}

HtOperation
ApWifiMac::GetHtOperation (void) const
{
  NS_LOG_FUNCTION (this);
  HtOperation operation;
  if (GetHtSupported ())
    {
      operation.SetHtSupported (1);
      operation.SetPrimaryChannel (m_phy->GetChannelNumber ());
      operation.SetRifsMode (GetRifsMode ());
      operation.SetNonGfHtStasPresent (IsNonGfHtStasPresent ());
      if (m_phy->GetChannelWidth () > 20)
        {
          operation.SetSecondaryChannelOffset (1);
          operation.SetStaChannelWidth (1);
        }
      if (m_nonHtStations.empty ())
        {
          operation.SetHtProtection (NO_PROTECTION);
        }
      else
        {
          operation.SetHtProtection (MIXED_MODE_PROTECTION);
        }
      uint64_t maxSupportedRate = 0; //in bit/s
      for (uint8_t i = 0; i < m_phy->GetNMcs (); i++)
        {
          WifiMode mcs = m_phy->GetMcs (i);
          if (mcs.GetModulationClass () != WIFI_MOD_CLASS_HT)
            {
              continue;
            }
          uint8_t nss = (mcs.GetMcsValue () / 8) + 1;
          NS_ASSERT (nss > 0 && nss < 5);
          uint64_t dataRate = mcs.GetDataRate (m_phy->GetChannelWidth (), GetHtConfiguration ()->GetShortGuardIntervalSupported () ? 400 : 800, nss);
          if (dataRate > maxSupportedRate)
            {
              maxSupportedRate = dataRate;
              NS_LOG_DEBUG ("Updating maxSupportedRate to " << maxSupportedRate);
            }
        }
      uint8_t maxSpatialStream = m_phy->GetMaxSupportedTxSpatialStreams ();
      uint8_t nMcs = m_phy->GetNMcs ();
      for (std::map<uint16_t, Mac48Address>::const_iterator i = m_staList.begin (); i != m_staList.end (); i++)
        {
          if (m_stationManager->GetHtSupported (i->second))
            {
              uint64_t maxSupportedRateByHtSta = 0; //in bit/s
              for (uint8_t j = 0; j < (std::min (nMcs, m_stationManager->GetNMcsSupported (i->second))); j++)
                {
                  WifiMode mcs = m_phy->GetMcs (j);
                  if (mcs.GetModulationClass () != WIFI_MOD_CLASS_HT)
                    {
                      continue;
                    }
                  uint8_t nss = (mcs.GetMcsValue () / 8) + 1;
                  NS_ASSERT (nss > 0 && nss < 5);
                  uint64_t dataRate = mcs.GetDataRate (m_stationManager->GetChannelWidthSupported (i->second), m_stationManager->GetShortGuardIntervalSupported (i->second) ? 400 : 800, nss);
                  if (dataRate > maxSupportedRateByHtSta)
                    {
                      maxSupportedRateByHtSta = dataRate;
                    }
                }
              if (maxSupportedRateByHtSta < maxSupportedRate)
                {
                  maxSupportedRate = maxSupportedRateByHtSta;
                }
              if (m_stationManager->GetNMcsSupported (i->second) < nMcs)
                {
                  nMcs = m_stationManager->GetNMcsSupported (i->second);
                }
              if (m_stationManager->GetNumberOfSupportedStreams (i->second) < maxSpatialStream)
                {
                  maxSpatialStream = m_stationManager->GetNumberOfSupportedStreams (i->second);
                }
            }
        }
      operation.SetRxHighestSupportedDataRate (static_cast<uint16_t> (maxSupportedRate / 1e6)); //in Mbit/s
      operation.SetTxMcsSetDefined (nMcs > 0);
      operation.SetTxMaxNSpatialStreams (maxSpatialStream);
      //To be filled in once supported
      operation.SetObssNonHtStasPresent (0);
      operation.SetDualBeacon (0);
      operation.SetDualCtsProtection (0);
      operation.SetStbcBeacon (0);
      operation.SetLSigTxopProtectionFullSupport (0);
      operation.SetPcoActive (0);
      operation.SetPhase (0);
      operation.SetRxMcsBitmask (0);
      operation.SetTxRxMcsSetUnequal (0);
      operation.SetTxUnequalModulation (0);
    }
  return operation;
}

VhtOperation
ApWifiMac::GetVhtOperation (void) const
{
  NS_LOG_FUNCTION (this);
  VhtOperation operation;
  if (GetVhtSupported ())
    {
      operation.SetVhtSupported (1);
      uint16_t channelWidth = GetVhtOperationalChannelWidth ();
      if (channelWidth == 160)
        {
          operation.SetChannelWidth (2);
        }
      else if (channelWidth == 80)
        {
          operation.SetChannelWidth (1);
        }
      else
        {
          operation.SetChannelWidth (0);
        }
      uint8_t maxSpatialStream = m_phy->GetMaxSupportedRxSpatialStreams ();
      for (std::map<uint16_t, Mac48Address>::const_iterator i = m_staList.begin (); i != m_staList.end (); i++)
        {
          if (m_stationManager->GetVhtSupported (i->second))
            {
              if (m_stationManager->GetNumberOfSupportedStreams (i->second) < maxSpatialStream)
                {
                  maxSpatialStream = m_stationManager->GetNumberOfSupportedStreams (i->second);
                }
            }
        }
      for (uint8_t nss = 1; nss <= maxSpatialStream; nss++)
        {
          uint8_t maxMcs = 9; //TBD: hardcode to 9 for now since we assume all MCS values are supported
          operation.SetMaxVhtMcsPerNss (nss, maxMcs);
        }
    }
  return operation;
}

HeOperation
ApWifiMac::GetHeOperation (void) const
{
  NS_LOG_FUNCTION (this);
  HeOperation operation;
  if (GetHeSupported ())
    {
      operation.SetHeSupported (1);
      uint8_t maxSpatialStream = m_phy->GetMaxSupportedRxSpatialStreams ();
      for (std::map<uint16_t, Mac48Address>::const_iterator i = m_staList.begin (); i != m_staList.end (); i++)
        {
          if (m_stationManager->GetHeSupported (i->second))
            {
              if (m_stationManager->GetNumberOfSupportedStreams (i->second) < maxSpatialStream)
                {
                  maxSpatialStream = m_stationManager->GetNumberOfSupportedStreams (i->second);
                }
            }
        }
      for (uint8_t nss = 1; nss <= maxSpatialStream; nss++)
        {
          operation.SetMaxHeMcsPerNss (nss, 11); //TBD: hardcode to 11 for now since we assume all MCS values are supported
        }
      UintegerValue bssColor;
<<<<<<< HEAD
      if (GetHeConfiguration ())
        {
          GetHeConfiguration ()->GetAttribute ("BssColor", bssColor);
          operation.SetBssColor (bssColor.Get ());
        }
=======
      GetHeConfiguration ()->GetAttribute ("BssColor", bssColor);
      operation.SetBssColor (bssColor.Get ());
>>>>>>> 8ee52858
    }
  return operation;
}

void
ApWifiMac::SendProbeResp (Mac48Address to)
{
  NS_LOG_FUNCTION (this << to);
  WifiMacHeader hdr;
  hdr.SetType (WIFI_MAC_MGT_PROBE_RESPONSE);
  hdr.SetAddr1 (to);
  hdr.SetAddr2 (GetAddress ());
  hdr.SetAddr3 (GetAddress ());
  hdr.SetDsNotFrom ();
  hdr.SetDsNotTo ();
  Ptr<Packet> packet = Create<Packet> ();
  MgtProbeResponseHeader probe;
  probe.SetSsid (GetSsid ());
  probe.SetSupportedRates (GetSupportedRates ());
  probe.SetBeaconIntervalUs (GetBeaconInterval ().GetMicroSeconds ());
  probe.SetCapabilities (GetCapabilities ());
  m_stationManager->SetShortPreambleEnabled (GetShortPreambleEnabled ());
  m_stationManager->SetShortSlotTimeEnabled (GetShortSlotTimeEnabled ());
  if (GetDsssSupported ())
    {
      probe.SetDsssParameterSet (GetDsssParameterSet ());
    }
  if (GetErpSupported ())
    {
      probe.SetErpInformation (GetErpInformation ());
    }
  if (GetQosSupported ())
    {
      probe.SetEdcaParameterSet (GetEdcaParameterSet ());
    }
  if (GetHtSupported () || GetVhtSupported () || GetHeSupported ())
    {
      probe.SetExtendedCapabilities (GetExtendedCapabilities ());
      probe.SetHtCapabilities (GetHtCapabilities ());
      probe.SetHtOperation (GetHtOperation ());
    }
  if (GetVhtSupported () || GetHeSupported ())
    {
      probe.SetVhtCapabilities (GetVhtCapabilities ());
      probe.SetVhtOperation (GetVhtOperation ());
    }
  if (GetHeSupported ())
    {
      probe.SetHeCapabilities (GetHeCapabilities ());
      probe.SetHeOperation (GetHeOperation ());
    }
  packet->AddHeader (probe);

  //The standard is not clear on the correct queue for management
  //frames if we are a QoS AP. The approach taken here is to always
  //use the DCF for these regardless of whether we have a QoS
  //association or not.
  m_txop->Queue (packet, hdr);
}

void
ApWifiMac::SendAssocResp (Mac48Address to, bool success, bool isReassoc)
{
  NS_LOG_FUNCTION (this << to << success << isReassoc);
  WifiMacHeader hdr;
  hdr.SetType (isReassoc ? WIFI_MAC_MGT_REASSOCIATION_RESPONSE : WIFI_MAC_MGT_ASSOCIATION_RESPONSE);
  hdr.SetAddr1 (to);
  hdr.SetAddr2 (GetAddress ());
  hdr.SetAddr3 (GetAddress ());
  hdr.SetDsNotFrom ();
  hdr.SetDsNotTo ();
  Ptr<Packet> packet = Create<Packet> ();
  MgtAssocResponseHeader assoc;
  StatusCode code;
  if (success)
    {
      code.SetSuccess ();
      uint16_t aid = 0;
      bool found = false;
      if (isReassoc)
        {
          for (std::map<uint16_t, Mac48Address>::const_iterator i = m_staList.begin (); i != m_staList.end (); ++i)
            {
              if (i->second == to)
                {
                  aid = i->first;
                  found = true;
                  break;
                }
            }
        }
      if (!found)
        {
          aid = GetNextAssociationId ();
          m_staList.insert (std::make_pair (aid, to));
        }
      assoc.SetAssociationId (aid);
    }
  else
    {
      code.SetFailure ();
    }
  assoc.SetSupportedRates (GetSupportedRates ());
  assoc.SetStatusCode (code);
  assoc.SetCapabilities (GetCapabilities ());
  if (GetErpSupported ())
    {
      assoc.SetErpInformation (GetErpInformation ());
    }
  if (GetQosSupported ())
    {
      assoc.SetEdcaParameterSet (GetEdcaParameterSet ());
    }
  if (GetHtSupported () || GetVhtSupported () || GetHeSupported ())
    {
      assoc.SetExtendedCapabilities (GetExtendedCapabilities ());
      assoc.SetHtCapabilities (GetHtCapabilities ());
      assoc.SetHtOperation (GetHtOperation ());
    }
  if (GetVhtSupported () || GetHeSupported ())
    {
      assoc.SetVhtCapabilities (GetVhtCapabilities ());
      assoc.SetVhtOperation (GetVhtOperation ());
    }
  if (GetHeSupported ())
    {
      assoc.SetHeCapabilities (GetHeCapabilities ());
      assoc.SetHeOperation (GetHeOperation ());
    }
  packet->AddHeader (assoc);

  //The standard is not clear on the correct queue for management
  //frames if we are a QoS AP. The approach taken here is to always
  //use the DCF for these regardless of whether we have a QoS
  //association or not.
  m_txop->Queue (packet, hdr);
}

void
ApWifiMac::SendOneBeacon (void)
{
  NS_LOG_FUNCTION (this);
  WifiMacHeader hdr;
  hdr.SetType (WIFI_MAC_MGT_BEACON);
  hdr.SetAddr1 (Mac48Address::GetBroadcast ());
  hdr.SetAddr2 (GetAddress ());
  hdr.SetAddr3 (GetAddress ());
  hdr.SetDsNotFrom ();
  hdr.SetDsNotTo ();
  Ptr<Packet> packet = Create<Packet> ();
  MgtBeaconHeader beacon;
  beacon.SetSsid (GetSsid ());
  beacon.SetSupportedRates (GetSupportedRates ());
  beacon.SetBeaconIntervalUs (GetBeaconInterval ().GetMicroSeconds ());
  beacon.SetCapabilities (GetCapabilities ());
  m_stationManager->SetShortPreambleEnabled (GetShortPreambleEnabled ());
  m_stationManager->SetShortSlotTimeEnabled (GetShortSlotTimeEnabled ());
  if (GetPcfSupported ())
    {
      beacon.SetCfParameterSet (GetCfParameterSet ());
    }
  if (GetDsssSupported ())
    {
      beacon.SetDsssParameterSet (GetDsssParameterSet ());
    }
  if (GetErpSupported ())
    {
      beacon.SetErpInformation (GetErpInformation ());
    }
  if (GetQosSupported ())
    {
      beacon.SetEdcaParameterSet (GetEdcaParameterSet ());
    }
  if (GetHtSupported () || GetVhtSupported ())
    {
      beacon.SetExtendedCapabilities (GetExtendedCapabilities ());
      beacon.SetHtCapabilities (GetHtCapabilities ());
      beacon.SetHtOperation (GetHtOperation ());
    }
  if (GetVhtSupported () || GetHeSupported ())
    {
      beacon.SetVhtCapabilities (GetVhtCapabilities ());
      beacon.SetVhtOperation (GetVhtOperation ());
    }
  if (GetHeSupported ())
    {
      beacon.SetHeCapabilities (GetHeCapabilities ());
      beacon.SetHeOperation (GetHeOperation ());
    }
  packet->AddHeader (beacon);

  //The beacon has it's own special queue, so we load it in there
  m_beaconTxop->Queue (packet, hdr);
  m_beaconEvent = Simulator::Schedule (GetBeaconInterval (), &ApWifiMac::SendOneBeacon, this);

  //If a STA that does not support Short Slot Time associates,
  //the AP shall use long slot time beginning at the first Beacon
  //subsequent to the association of the long slot time STA.
  if (GetErpSupported ())
    {
      if (GetShortSlotTimeEnabled () == true)
        {
          //Enable short slot time
          SetSlot (MicroSeconds (9));
        }
      else
        {
          //Disable short slot time
          SetSlot (MicroSeconds (20));
        }
    }
}

void
ApWifiMac::SendNextCfFrame (void)
{
  if (!GetPcfSupported ())
    {
      return;
    }
  if (m_txop->CanStartNextPolling ())
    {
      SendCfPoll ();
    }
  else if (m_low->IsCfPeriod ())
    {
      SendCfEnd ();
    }
}

void
ApWifiMac::SendCfPoll (void)
{
  NS_LOG_FUNCTION (this);
  NS_ASSERT (GetPcfSupported ());
  m_txop->SendCfFrame (WIFI_MAC_DATA_NULL_CFPOLL, *m_itCfPollingList);
}

void
ApWifiMac::SendCfEnd (void)
{
  NS_LOG_FUNCTION (this);
  NS_ASSERT (GetPcfSupported ());
  m_txop->SendCfFrame (WIFI_MAC_CTL_END, Mac48Address::GetBroadcast ());
}

void
ApWifiMac::TxOk (const WifiMacHeader &hdr)
{
  NS_LOG_FUNCTION (this);
  RegularWifiMac::TxOk (hdr);
  if ((hdr.IsAssocResp () || hdr.IsReassocResp ())
      && m_stationManager->IsWaitAssocTxOk (hdr.GetAddr1 ()))
    {
      NS_LOG_DEBUG ("associated with sta=" << hdr.GetAddr1 ());
      m_stationManager->RecordGotAssocTxOk (hdr.GetAddr1 ());
    }
  else if (hdr.IsBeacon () && GetPcfSupported ())
    {
      if (!m_cfPollingList.empty ())
        {
          SendCfPoll ();
        }
      else
        {
          SendCfEnd ();
        }
    }
  else if (hdr.IsCfPoll ())
    {
      IncrementPollingListIterator ();
    }
}

void
ApWifiMac::TxFailed (const WifiMacHeader &hdr)
{
  NS_LOG_FUNCTION (this);
  RegularWifiMac::TxFailed (hdr);

  if ((hdr.IsAssocResp () || hdr.IsReassocResp ())
      && m_stationManager->IsWaitAssocTxOk (hdr.GetAddr1 ()))
    {
      NS_LOG_DEBUG ("association failed with sta=" << hdr.GetAddr1 ());
      m_stationManager->RecordGotAssocTxFailed (hdr.GetAddr1 ());
    }
  else if (hdr.IsCfPoll ())
    {
      IncrementPollingListIterator ();
      SendNextCfFrame ();
    }
}

void
ApWifiMac::Receive (Ptr<Packet> packet, const WifiMacHeader *hdr)
{
  NS_LOG_FUNCTION (this << packet << hdr);
  Mac48Address from = hdr->GetAddr2 ();
  if (hdr->IsData ())
    {
      Mac48Address bssid = hdr->GetAddr1 ();
      if (!hdr->IsFromDs ()
          && hdr->IsToDs ()
          && bssid == GetAddress ()
          && m_stationManager->IsAssociated (from))
        {
          Mac48Address to = hdr->GetAddr3 ();
          if (to == GetAddress ())
            {
              NS_LOG_DEBUG ("frame for me from=" << from);
              if (hdr->IsQosData ())
                {
                  if (hdr->IsQosAmsdu ())
                    {
                      NS_LOG_DEBUG ("Received A-MSDU from=" << from << ", size=" << packet->GetSize ());
                      DeaggregateAmsduAndForward (packet, hdr);
                      packet = 0;
                    }
                  else
                    {
                      ForwardUp (packet, from, bssid);
                    }
                }
              else if (hdr->HasData ())
                {
                  ForwardUp (packet, from, bssid);
                }
            }
          else if (to.IsGroup ()
                   || m_stationManager->IsAssociated (to))
            {
              NS_LOG_DEBUG ("forwarding frame from=" << from << ", to=" << to);
              Ptr<Packet> copy = packet->Copy ();

              //If the frame we are forwarding is of type QoS Data,
              //then we need to preserve the UP in the QoS control
              //header...
              if (hdr->IsQosData ())
                {
                  ForwardDown (packet, from, to, hdr->GetQosTid ());
                }
              else
                {
                  ForwardDown (packet, from, to);
                }
              ForwardUp (copy, from, to);
            }
          else
            {
              ForwardUp (packet, from, to);
            }
        }
      else if (hdr->IsFromDs ()
               && hdr->IsToDs ())
        {
          //this is an AP-to-AP frame
          //we ignore for now.
          NotifyRxDrop (packet);
        }
      else
        {
          //we can ignore these frames since
          //they are not targeted at the AP
          NotifyRxDrop (packet);
        }
      return;
    }
  else if (hdr->IsMgt ())
    {
      if (hdr->IsProbeReq ())
        {
          NS_ASSERT (hdr->GetAddr1 ().IsBroadcast ());
          NS_LOG_DEBUG ("Probe request received from " << from << ": send probe response");
          SendProbeResp (from);
          return;
        }
      else if (hdr->GetAddr1 () == GetAddress ())
        {
          if (hdr->IsAssocReq ())
            {
              NS_LOG_DEBUG ("Association request received from " << from);
              //first, verify that the the station's supported
              //rate set is compatible with our Basic Rate set
              MgtAssocRequestHeader assocReq;
              packet->RemoveHeader (assocReq);
              CapabilityInformation capabilities = assocReq.GetCapabilities ();
              m_stationManager->AddSupportedPlcpPreamble (from, capabilities.IsShortPreamble ());
              SupportedRates rates = assocReq.GetSupportedRates ();
              bool problem = false;
              bool isHtStation = false;
              bool isOfdmStation = false;
              bool isErpStation = false;
              bool isDsssStation = false;
              for (uint8_t i = 0; i < m_stationManager->GetNBasicModes (); i++)
                {
                  WifiMode mode = m_stationManager->GetBasicMode (i);
                  if (!rates.IsSupportedRate (mode.GetDataRate (m_phy->GetChannelWidth ())))
                    {
                      if ((mode.GetModulationClass () == WIFI_MOD_CLASS_DSSS) || (mode.GetModulationClass () == WIFI_MOD_CLASS_HR_DSSS))
                        {
                          isDsssStation = false;
                        }
                      else if (mode.GetModulationClass () == WIFI_MOD_CLASS_ERP_OFDM)
                        {
                          isErpStation = false;
                        }
                      else if (mode.GetModulationClass () == WIFI_MOD_CLASS_OFDM)
                        {
                          isOfdmStation = false;
                        }
                      if (isDsssStation == false && isErpStation == false && isOfdmStation == false)
                        {
                          problem = true;
                          break;
                        }
                    }
                  else
                    {
                      if ((mode.GetModulationClass () == WIFI_MOD_CLASS_DSSS) || (mode.GetModulationClass () == WIFI_MOD_CLASS_HR_DSSS))
                        {
                          isDsssStation = true;
                        }
                      else if (mode.GetModulationClass () == WIFI_MOD_CLASS_ERP_OFDM)
                        {
                          isErpStation = true;
                        }
                      else if (mode.GetModulationClass () == WIFI_MOD_CLASS_OFDM)
                        {
                          isOfdmStation = true;
                        }
                    }
                }
              m_stationManager->AddSupportedErpSlotTime (from, capabilities.IsShortSlotTime () && isErpStation);
              if (GetHtSupported ())
                {
                  //check whether the HT STA supports all MCSs in Basic MCS Set
                  HtCapabilities htcapabilities = assocReq.GetHtCapabilities ();
                  if (htcapabilities.IsSupportedMcs (0))
                    {
                      isHtStation = true;
                      for (uint8_t i = 0; i < m_stationManager->GetNBasicMcs (); i++)
                        {
                          WifiMode mcs = m_stationManager->GetBasicMcs (i);
                          if (!htcapabilities.IsSupportedMcs (mcs.GetMcsValue ()))
                            {
                              problem = true;
                              break;
                            }
                        }
                    }
                }
              if (GetVhtSupported ())
                {
                  //check whether the VHT STA supports all MCSs in Basic MCS Set
                  VhtCapabilities vhtcapabilities = assocReq.GetVhtCapabilities ();
                  if (vhtcapabilities.GetVhtCapabilitiesInfo () != 0)
                    {
                      for (uint8_t i = 0; i < m_stationManager->GetNBasicMcs (); i++)
                        {
                          WifiMode mcs = m_stationManager->GetBasicMcs (i);
                          if (!vhtcapabilities.IsSupportedTxMcs (mcs.GetMcsValue ()))
                            {
                              problem = true;
                              break;
                            }
                        }
                    }
                }
              if (GetHeSupported ())
                {
                  //check whether the HE STA supports all MCSs in Basic MCS Set
                  HeCapabilities hecapabilities = assocReq.GetHeCapabilities ();
                  if (hecapabilities.GetSupportedMcsAndNss () != 0)
                    {
                      for (uint8_t i = 0; i < m_stationManager->GetNBasicMcs (); i++)
                        {
                          WifiMode mcs = m_stationManager->GetBasicMcs (i);
                          if (!hecapabilities.IsSupportedTxMcs (mcs.GetMcsValue ()))
                            {
                              problem = true;
                              break;
                            }
                        }
                    }
                }
              if (problem)
                {
                  NS_LOG_DEBUG ("One of the Basic Rate set mode is not supported by the station: send association response with an error status");
                  SendAssocResp (hdr->GetAddr2 (), false, false);
                }
              else
                {
                  NS_LOG_DEBUG ("The Basic Rate set modes are supported by the station");
                  //record all its supported modes in its associated WifiRemoteStation
                  for (uint8_t j = 0; j < m_phy->GetNModes (); j++)
                    {
                      WifiMode mode = m_phy->GetMode (j);
                      if (rates.IsSupportedRate (mode.GetDataRate (m_phy->GetChannelWidth ())))
                        {
                          m_stationManager->AddSupportedMode (from, mode);
                        }
                    }
                  if (GetPcfSupported () && capabilities.IsCfPollable ())
                    {
                      m_cfPollingList.push_back (from);
                      if (m_itCfPollingList == m_cfPollingList.end ())
                        {
                          IncrementPollingListIterator ();
                        }
                    }
                  if (GetHtSupported ())
                    {
                      HtCapabilities htCapabilities = assocReq.GetHtCapabilities ();
                      if (htCapabilities.IsSupportedMcs (0))
                        {
                          m_stationManager->AddStationHtCapabilities (from, htCapabilities);
                        }
                    }
                  if (GetVhtSupported ())
                    {
                      VhtCapabilities vhtCapabilities = assocReq.GetVhtCapabilities ();
                      //we will always fill in RxHighestSupportedLgiDataRate field at TX, so this can be used to check whether it supports VHT
                      if (vhtCapabilities.GetRxHighestSupportedLgiDataRate () > 0)
                        {
                          m_stationManager->AddStationVhtCapabilities (from, vhtCapabilities);
                          for (uint8_t i = 0; i < m_phy->GetNMcs (); i++)
                            {
                              WifiMode mcs = m_phy->GetMcs (i);
                              if (mcs.GetModulationClass () == WIFI_MOD_CLASS_VHT && vhtCapabilities.IsSupportedTxMcs (mcs.GetMcsValue ()))
                                {
                                  m_stationManager->AddSupportedMcs (hdr->GetAddr2 (), mcs);
                                  //here should add a control to add basic MCS when it is implemented
                                }
                            }
                        }
                    }
                  if (GetHtSupported () || GetVhtSupported ())
                    {
                      ExtendedCapabilities extendedCapabilities = assocReq.GetExtendedCapabilities ();
                      //TODO: to be completed
                    }
                  if (GetHeSupported ())
                    {
                      HeCapabilities heCapabilities = assocReq.GetHeCapabilities ();
                      //todo: once we support non constant rate managers, we should add checks here whether HE is supported by the peer
                      m_stationManager->AddStationHeCapabilities (from, heCapabilities);
                      for (uint8_t i = 0; i < m_phy->GetNMcs (); i++)
                        {
                          WifiMode mcs = m_phy->GetMcs (i);
                          if (mcs.GetModulationClass () == WIFI_MOD_CLASS_HE && heCapabilities.IsSupportedTxMcs (mcs.GetMcsValue ()))
                            {
                              m_stationManager->AddSupportedMcs (hdr->GetAddr2 (), mcs);
                              //here should add a control to add basic MCS when it is implemented
                            }
                        }
                    }
                  m_stationManager->RecordWaitAssocTxOk (from);
                  if (!isHtStation)
                    {
                      m_nonHtStations.push_back (hdr->GetAddr2 ());
                      m_nonHtStations.unique ();
                    }
                  if (!isErpStation && isDsssStation)
                    {
                      m_nonErpStations.push_back (hdr->GetAddr2 ());
                      m_nonErpStations.unique ();
                    }
                  NS_LOG_DEBUG ("Send association response with success status");
                  SendAssocResp (hdr->GetAddr2 (), true, false);
                }
              return;
            }
          else if (hdr->IsReassocReq ())
            {
              NS_LOG_DEBUG ("Reassociation request received from " << from);
              //first, verify that the the station's supported
              //rate set is compatible with our Basic Rate set
              MgtReassocRequestHeader reassocReq;
              packet->RemoveHeader (reassocReq);
              CapabilityInformation capabilities = reassocReq.GetCapabilities ();
              m_stationManager->AddSupportedPlcpPreamble (from, capabilities.IsShortPreamble ());
              SupportedRates rates = reassocReq.GetSupportedRates ();
              bool problem = false;
              bool isHtStation = false;
              bool isOfdmStation = false;
              bool isErpStation = false;
              bool isDsssStation = false;
              for (uint8_t i = 0; i < m_stationManager->GetNBasicModes (); i++)
                {
                  WifiMode mode = m_stationManager->GetBasicMode (i);
                  if (!rates.IsSupportedRate (mode.GetDataRate (m_phy->GetChannelWidth ())))
                    {
                      if ((mode.GetModulationClass () == WIFI_MOD_CLASS_DSSS) || (mode.GetModulationClass () == WIFI_MOD_CLASS_HR_DSSS))
                        {
                          isDsssStation = false;
                        }
                      else if (mode.GetModulationClass () == WIFI_MOD_CLASS_ERP_OFDM)
                        {
                          isErpStation = false;
                        }
                      else if (mode.GetModulationClass () == WIFI_MOD_CLASS_OFDM)
                        {
                          isOfdmStation = false;
                        }
                      if (isDsssStation == false && isErpStation == false && isOfdmStation == false)
                        {
                          problem = true;
                          break;
                        }
                    }
                  else
                    {
                      if ((mode.GetModulationClass () == WIFI_MOD_CLASS_DSSS) || (mode.GetModulationClass () == WIFI_MOD_CLASS_HR_DSSS))
                        {
                          isDsssStation = true;
                        }
                      else if (mode.GetModulationClass () == WIFI_MOD_CLASS_ERP_OFDM)
                        {
                          isErpStation = true;
                        }
                      else if (mode.GetModulationClass () == WIFI_MOD_CLASS_OFDM)
                        {
                          isOfdmStation = true;
                        }
                    }
                }
              m_stationManager->AddSupportedErpSlotTime (from, capabilities.IsShortSlotTime () && isErpStation);
              if (GetHtSupported ())
                {
                  //check whether the HT STA supports all MCSs in Basic MCS Set
                  HtCapabilities htcapabilities = reassocReq.GetHtCapabilities ();
                  if (htcapabilities.IsSupportedMcs (0))
                    {
                      isHtStation = true;
                      for (uint8_t i = 0; i < m_stationManager->GetNBasicMcs (); i++)
                        {
                          WifiMode mcs = m_stationManager->GetBasicMcs (i);
                          if (!htcapabilities.IsSupportedMcs (mcs.GetMcsValue ()))
                            {
                              problem = true;
                              break;
                            }
                        }
                    }
                }
              if (GetVhtSupported ())
                {
                  //check whether the VHT STA supports all MCSs in Basic MCS Set
                  VhtCapabilities vhtcapabilities = reassocReq.GetVhtCapabilities ();
                  if (vhtcapabilities.GetVhtCapabilitiesInfo () != 0)
                    {
                      for (uint8_t i = 0; i < m_stationManager->GetNBasicMcs (); i++)
                        {
                          WifiMode mcs = m_stationManager->GetBasicMcs (i);
                          if (!vhtcapabilities.IsSupportedTxMcs (mcs.GetMcsValue ()))
                            {
                              problem = true;
                              break;
                            }
                        }
                    }
                }
              if (GetHeSupported ())
                {
                  //check whether the HE STA supports all MCSs in Basic MCS Set
                  HeCapabilities hecapabilities = reassocReq.GetHeCapabilities ();
                  if (hecapabilities.GetSupportedMcsAndNss () != 0)
                    {
                      for (uint8_t i = 0; i < m_stationManager->GetNBasicMcs (); i++)
                        {
                          WifiMode mcs = m_stationManager->GetBasicMcs (i);
                          if (!hecapabilities.IsSupportedTxMcs (mcs.GetMcsValue ()))
                            {
                              problem = true;
                              break;
                            }
                        }
                    }
                }
              if (problem)
                {
                  NS_LOG_DEBUG ("One of the Basic Rate set mode is not supported by the station: send reassociation response with an error status");
                  SendAssocResp (hdr->GetAddr2 (), false, true);
                }
              else
                {
                  NS_LOG_DEBUG ("The Basic Rate set modes are supported by the station");
                  //update all its supported modes in its associated WifiRemoteStation
                  for (uint8_t j = 0; j < m_phy->GetNModes (); j++)
                    {
                      WifiMode mode = m_phy->GetMode (j);
                      if (rates.IsSupportedRate (mode.GetDataRate (m_phy->GetChannelWidth ())))
                        {
                          m_stationManager->AddSupportedMode (from, mode);
                        }
                    }
                  if (GetHtSupported ())
                    {
                      HtCapabilities htCapabilities = reassocReq.GetHtCapabilities ();
                      if (htCapabilities.IsSupportedMcs (0))
                        {
                          m_stationManager->AddStationHtCapabilities (from, htCapabilities);
                        }
                    }
                  if (GetVhtSupported ())
                    {
                      VhtCapabilities vhtCapabilities = reassocReq.GetVhtCapabilities ();
                      //we will always fill in RxHighestSupportedLgiDataRate field at TX, so this can be used to check whether it supports VHT
                      if (vhtCapabilities.GetRxHighestSupportedLgiDataRate () > 0)
                        {
                          m_stationManager->AddStationVhtCapabilities (from, vhtCapabilities);
                          for (uint8_t i = 0; i < m_phy->GetNMcs (); i++)
                            {
                              WifiMode mcs = m_phy->GetMcs (i);
                              if (mcs.GetModulationClass () == WIFI_MOD_CLASS_VHT && vhtCapabilities.IsSupportedTxMcs (mcs.GetMcsValue ()))
                                {
                                  m_stationManager->AddSupportedMcs (hdr->GetAddr2 (), mcs);
                                  //here should add a control to add basic MCS when it is implemented
                                }
                            }
                        }
                    }
                  if (GetHtSupported () || GetVhtSupported ())
                    {
                      ExtendedCapabilities extendedCapabilities = reassocReq.GetExtendedCapabilities ();
                      //TODO: to be completed
                    }
                  if (GetHeSupported ())
                    {
                      HeCapabilities heCapabilities = reassocReq.GetHeCapabilities ();
                      //todo: once we support non constant rate managers, we should add checks here whether HE is supported by the peer
                      m_stationManager->AddStationHeCapabilities (from, heCapabilities);
                      for (uint8_t i = 0; i < m_phy->GetNMcs (); i++)
                        {
                          WifiMode mcs = m_phy->GetMcs (i);
                          if (mcs.GetModulationClass () == WIFI_MOD_CLASS_HE && heCapabilities.IsSupportedTxMcs (mcs.GetMcsValue ()))
                            {
                              m_stationManager->AddSupportedMcs (hdr->GetAddr2 (), mcs);
                              //here should add a control to add basic MCS when it is implemented
                            }
                        }
                    }
                  m_stationManager->RecordWaitAssocTxOk (from);
                  if (!isHtStation)
                    {
                      m_nonHtStations.push_back (hdr->GetAddr2 ());
                      m_nonHtStations.unique ();
                    }
                  if (!isErpStation && isDsssStation)
                    {
                      m_nonErpStations.push_back (hdr->GetAddr2 ());
                      m_nonErpStations.unique ();
                    }
                  NS_LOG_DEBUG ("Send reassociation response with success status");
                  SendAssocResp (hdr->GetAddr2 (), true, true);
                }
              return;
            }
          else if (hdr->IsDisassociation ())
            {
              NS_LOG_DEBUG ("Disassociation received from " << from);
              m_stationManager->RecordDisassociated (from);
              for (std::map<uint16_t, Mac48Address>::const_iterator j = m_staList.begin (); j != m_staList.end (); j++)
                {
                  if (j->second == from)
                    {
                      m_staList.erase (j);
                      break;
                    }
                }
              for (std::list<Mac48Address>::const_iterator j = m_nonErpStations.begin (); j != m_nonErpStations.end (); j++)
                {
                  if ((*j) == from)
                    {
                      m_nonErpStations.erase (j);
                      break;
                    }
                }
              for (std::list<Mac48Address>::const_iterator j = m_nonHtStations.begin (); j != m_nonHtStations.end (); j++)
                {
                  if ((*j) == from)
                    {
                      m_nonHtStations.erase (j);
                      break;
                    }
                }
              for (std::list<Mac48Address>::const_iterator j = m_cfPollingList.begin (); j != m_cfPollingList.end (); ++j)
                {
                  if ((*j) == from)
                    {
                      m_cfPollingList.erase (j);
                      break;
                    }
                }
              return;
            }
        }
    }

  //Invoke the receive handler of our parent class to deal with any
  //other frames. Specifically, this will handle Block Ack-related
  //Management Action frames.
  RegularWifiMac::Receive (packet, hdr);
}

void
ApWifiMac::DeaggregateAmsduAndForward (Ptr<Packet> aggregatedPacket, const WifiMacHeader *hdr)
{
  NS_LOG_FUNCTION (this << aggregatedPacket << hdr);
  MsduAggregator::DeaggregatedMsdus packets = MsduAggregator::Deaggregate (aggregatedPacket);
  for (MsduAggregator::DeaggregatedMsdusCI i = packets.begin ();
       i != packets.end (); ++i)
    {
      if ((*i).second.GetDestinationAddr () == GetAddress ())
        {
          ForwardUp ((*i).first, (*i).second.GetSourceAddr (),
                     (*i).second.GetDestinationAddr ());
        }
      else
        {
          Mac48Address from = (*i).second.GetSourceAddr ();
          Mac48Address to = (*i).second.GetDestinationAddr ();
          NS_LOG_DEBUG ("forwarding QoS frame from=" << from << ", to=" << to);
          ForwardDown ((*i).first, from, to, hdr->GetQosTid ());
        }
    }
}

void
ApWifiMac::DoInitialize (void)
{
  NS_LOG_FUNCTION (this);
  m_beaconTxop->Initialize ();
  m_beaconEvent.Cancel ();
  if (m_enableBeaconGeneration)
    {
      if (m_enableBeaconJitter)
        {
          Time jitter = MicroSeconds (static_cast<int64_t> (m_beaconJitter->GetValue (0, 1) * (GetBeaconInterval ().GetMicroSeconds ())));
          NS_LOG_DEBUG ("Scheduling initial beacon for access point " << GetAddress () << " at time " << jitter);
          m_beaconEvent = Simulator::Schedule (jitter, &ApWifiMac::SendOneBeacon, this);
        }
      else
        {
          NS_LOG_DEBUG ("Scheduling initial beacon for access point " << GetAddress () << " at time 0");
          m_beaconEvent = Simulator::ScheduleNow (&ApWifiMac::SendOneBeacon, this);
        }
    }
  RegularWifiMac::DoInitialize ();
}

bool
ApWifiMac::GetUseNonErpProtection (void) const
{
  bool useProtection = !m_nonErpStations.empty () && m_enableNonErpProtection;
  m_stationManager->SetUseNonErpProtection (useProtection);
  return useProtection;
}

bool
ApWifiMac::GetRifsMode (void) const
{
  bool rifsMode = false;
  if (GetHtSupported () && !GetVhtSupported ()) //RIFS mode is forbidden for VHT
    {
      if (m_nonHtStations.empty () || !m_disableRifs)
        {
          rifsMode = true;
        }
    }
  if (GetHtSupported () && GetHtConfiguration ()->GetRifsSupported () && rifsMode)
    {
      m_stationManager->SetRifsPermitted (true);
    }
  else
    {
      m_stationManager->SetRifsPermitted (false);
    }
  return rifsMode;
}

uint16_t
ApWifiMac::GetNextAssociationId (void)
{
  //Return the first free AID value between 1 and 2007
  for (uint16_t nextAid = 1; nextAid <= 2007; nextAid++)
    {
      if (m_staList.find (nextAid) == m_staList.end ())
        {
          return nextAid;
        }
    }
  NS_FATAL_ERROR ("No free association ID available!");
  return 0;
}

void
ApWifiMac::IncrementPollingListIterator (void)
{
  NS_LOG_FUNCTION (this);
  m_itCfPollingList++;
  if (m_itCfPollingList == m_cfPollingList.end ())
    {
      m_itCfPollingList = m_cfPollingList.begin ();
    }
}

} //namespace ns3<|MERGE_RESOLUTION|>--- conflicted
+++ resolved
@@ -718,16 +718,10 @@
           operation.SetMaxHeMcsPerNss (nss, 11); //TBD: hardcode to 11 for now since we assume all MCS values are supported
         }
       UintegerValue bssColor;
-<<<<<<< HEAD
-      if (GetHeConfiguration ())
-        {
-          GetHeConfiguration ()->GetAttribute ("BssColor", bssColor);
-          operation.SetBssColor (bssColor.Get ());
-        }
-=======
-      GetHeConfiguration ()->GetAttribute ("BssColor", bssColor);
+      Ptr<WifiNetDevice> device = DynamicCast<WifiNetDevice> (GetDevice ());
+      Ptr<HeConfiguration> heConfiguration = device->GetHeConfiguration ();
+      heConfiguration->GetAttribute ("BssColor", bssColor);
       operation.SetBssColor (bssColor.Get ());
->>>>>>> 8ee52858
     }
   return operation;
 }
