/* -*- Mode:C++; c-file-style:"gnu"; indent-tabs-mode:nil; -*- */

#include "wifi-he-helper.h"
#include "ns3/obss-pd-algorithm.h"
#include "ns3/ap-wifi-mac.h"
#include "ns3/log.h"

namespace ns3 {

WifiHeHelper::~WifiHeHelper ()
{
}

WifiHeHelper::WifiHeHelper ()
{
  SetObssPdAlgorithm ("ns3::ConstantObssPdAlgorithm");
  m_heConfiguration = ObjectFactory ();
  m_heConfiguration.SetTypeId ("ns3::HeConfiguration");
}

void
WifiHeHelper::SetObssPdAlgorithm (std::string type,
                                  std::string n0, const AttributeValue &v0,
                                  std::string n1, const AttributeValue &v1,
                                  std::string n2, const AttributeValue &v2,
                                  std::string n3, const AttributeValue &v3,
                                  std::string n4, const AttributeValue &v4,
                                  std::string n5, const AttributeValue &v5,
                                  std::string n6, const AttributeValue &v6,
                                  std::string n7, const AttributeValue &v7)
{
  m_algorithm = ObjectFactory ();
  m_algorithm.SetTypeId (type);
  m_algorithm.Set (n0, v0);
  m_algorithm.Set (n1, v1);
  m_algorithm.Set (n2, v2);
  m_algorithm.Set (n3, v3);
  m_algorithm.Set (n4, v4);
  m_algorithm.Set (n5, v5);
  m_algorithm.Set (n6, v6);
  m_algorithm.Set (n7, v7);
}

void
WifiHeHelper::SetHeConfigurationAttribute (std::string n0, const AttributeValue &v0)
{
  m_heConfiguration.Set (n0, v0);
}

void
WifiHeHelper::Install (NodeContainer c) const
{
  // for each node
  for (uint32_t i = 0; i < c.GetN (); i++)
<<<<<<< HEAD
  {
    Ptr<Node> node = c.Get (i);
    Ptr<WifiNetDevice> wifiNetDevice = DynamicCast<WifiNetDevice> (node->GetDevice (0));
    if (wifiNetDevice)
      {
        // HE Configuration for each AP device
        Ptr<RegularWifiMac> wifiMac = wifiNetDevice->GetMac ()->GetObject<RegularWifiMac> ();
        if (wifiMac)
          {
            Ptr<HeConfiguration> heConfiguration = m_heConfiguration.Create<HeConfiguration> ();
            wifiMac->SetHeConfiguration (heConfiguration);
          }
        else
          {
            NS_LOG_UNCOND ("Node does not have a WifiMac.  HE Configuration was not set.");
          }
        // create also the OBSS PD algorithm object and aggregate it
        Ptr<ObssPdAlgorithm> obssPdAlgorithm = m_algorithm.Create<ObssPdAlgorithm> ();
        wifiNetDevice->AggregateObject (obssPdAlgorithm);
        // set up the callbacks that the OBSS PD algorithm needs
        obssPdAlgorithm->SetupCallbacks ();
      }
    else
      {
        NS_LOG_UNCOND ("Node does not have a WifiNetDevice.  HE Configuration was not set.");
      }
  }
=======
    {
      Ptr<Node> node = c.Get (i);
      Ptr<WifiNetDevice> wifiNetDevice = DynamicCast<WifiNetDevice> (node->GetDevice (0));
      NS_ASSERT (wifiNetDevice);
      wifiNetDevice->SetHeConfiguration (m_heConfiguration.Create<HeConfiguration> ());
      // create also the OBSS PD algorithm object and aggregate it
      Ptr<ObssPdAlgorithm> obssPdAlgorithm = m_algorithm.Create<ObssPdAlgorithm> ();
      wifiNetDevice->AggregateObject (obssPdAlgorithm);
      // set up the callbacks that the OBSS PD algorithm needs
      obssPdAlgorithm->SetupCallbacks ();
    }
>>>>>>> 8a8b2b34
}

}
<|MERGE_RESOLUTION|>--- conflicted
+++ resolved
@@ -52,7 +52,6 @@
 {
   // for each node
   for (uint32_t i = 0; i < c.GetN (); i++)
-<<<<<<< HEAD
   {
     Ptr<Node> node = c.Get (i);
     Ptr<WifiNetDevice> wifiNetDevice = DynamicCast<WifiNetDevice> (node->GetDevice (0));
@@ -80,19 +79,6 @@
         NS_LOG_UNCOND ("Node does not have a WifiNetDevice.  HE Configuration was not set.");
       }
   }
-=======
-    {
-      Ptr<Node> node = c.Get (i);
-      Ptr<WifiNetDevice> wifiNetDevice = DynamicCast<WifiNetDevice> (node->GetDevice (0));
-      NS_ASSERT (wifiNetDevice);
-      wifiNetDevice->SetHeConfiguration (m_heConfiguration.Create<HeConfiguration> ());
-      // create also the OBSS PD algorithm object and aggregate it
-      Ptr<ObssPdAlgorithm> obssPdAlgorithm = m_algorithm.Create<ObssPdAlgorithm> ();
-      wifiNetDevice->AggregateObject (obssPdAlgorithm);
-      // set up the callbacks that the OBSS PD algorithm needs
-      obssPdAlgorithm->SetupCallbacks ();
-    }
->>>>>>> 8a8b2b34
 }
 
 }
